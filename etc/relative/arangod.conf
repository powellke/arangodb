--- conflicted
+++ resolved
@@ -26,7 +26,9 @@
 severity = human
 
 [cluster]
-<<<<<<< HEAD
+username = root
+password =
+
 disable-dispatcher-kickstarter = false
 disable-dispatcher-frontend = false
 data-path = ./cluster/data
@@ -34,8 +36,4 @@
 agent-path = ./bin/etcd-arango
 arangod-path = ./bin/arangod
 dbserver-config = ./etc/relative/arangod.conf
-coordinator-config = ./etc/relative/arangod.conf
-=======
-username = root
-password =
->>>>>>> 0ede95ad
+coordinator-config = ./etc/relative/arangod.conf