/*jslint indent: 2, nomen: true, maxlen: 100, sloppy: true, vars: true, white: true, plusplus: true */
/*global require, exports, module */

////////////////////////////////////////////////////////////////////////////////
/// @brief graph api
///
/// @file
///
/// DISCLAIMER
///
/// Copyright 2012 triagens GmbH, Cologne, Germany
///
/// Licensed under the Apache License, Version 2.0 (the "License");
/// you may not use this file except in compliance with the License.
/// You may obtain a copy of the License at
///
///     http://www.apache.org/licenses/LICENSE-2.0
///
/// Unless required by applicable law or agreed to in writing, software
/// distributed under the License is distributed on an "AS IS" BASIS,
/// WITHOUT WARRANTIES OR CONDITIONS OF ANY KIND, either express or implied.
/// See the License for the specific language governing permissions and
/// limitations under the License.
///
/// Copyright holder is triAGENS GmbH, Cologne, Germany
///
/// @author Achim Brandt
/// @author Jan Steemann
/// @author Copyright 2012, triAGENS GmbH, Cologne, Germany
////////////////////////////////////////////////////////////////////////////////

var actions = require("org/arangodb/actions");
var graph = require("org/arangodb/graph");
var internal = require("internal");

var ArangoError = require("org/arangodb").ArangoError;
var QUERY = require("internal").AQL_QUERY;

// -----------------------------------------------------------------------------
// --SECTION--                                                  global variables
// -----------------------------------------------------------------------------

////////////////////////////////////////////////////////////////////////////////
/// @addtogroup ArangoAPI
/// @{
////////////////////////////////////////////////////////////////////////////////

////////////////////////////////////////////////////////////////////////////////
/// @brief url prefix
////////////////////////////////////////////////////////////////////////////////

var GRAPH_URL_PREFIX = "_api/graph";

////////////////////////////////////////////////////////////////////////////////
/// @brief context
////////////////////////////////////////////////////////////////////////////////

var GRAPH_CONTEXT = "api";

////////////////////////////////////////////////////////////////////////////////
/// @}
////////////////////////////////////////////////////////////////////////////////

// -----------------------------------------------------------------------------
// --SECTION--                                                 private functions
// -----------------------------------------------------------------------------

////////////////////////////////////////////////////////////////////////////////
/// @addtogroup ArangoAPI
/// @{
////////////////////////////////////////////////////////////////////////////////

////////////////////////////////////////////////////////////////////////////////
/// @brief get graph by request parameter (throws exception)
////////////////////////////////////////////////////////////////////////////////

function graph_by_request (req) {
  var key = req.suffix[0];

  var g = new graph.Graph(key);

  if (g._properties === null) {
    throw "no graph found for: " + key;
    }

    return g;
  }

  ////////////////////////////////////////////////////////////////////////////////
  /// @brief get vertex by request (throws exception)
  ////////////////////////////////////////////////////////////////////////////////

  function vertex_by_request (req, g) {
    if (req.suffix.length < 3) {
      throw "no vertex found";
    }

    var key = req.suffix[2];
    if (req.suffix.length > 3) {
      key += "/" + req.suffix[3];
    }

    var vertex = g.getVertex(key);

    if (vertex === null || vertex._properties === undefined) {
      throw "no vertex found for: " + key;
    }

    return vertex;
  }

  ////////////////////////////////////////////////////////////////////////////////
  /// @brief get edge by request (throws exception)
  ////////////////////////////////////////////////////////////////////////////////

  function edge_by_request (req, g) {
    if (req.suffix.length < 3) {
      throw "no edge found";
    }

    var key = req.suffix[2];
    if (req.suffix.length > 3) {
      key += "/" + req.suffix[3];
    }
    var edge = g.getEdge(key);

    if (edge === null || edge._properties === undefined) {
      throw "no edge found for: " + key;
    }

    return edge;
  }

  ////////////////////////////////////////////////////////////////////////////////
  /// @brief returns true if a "if-match" or "if-none-match" errer happens
  ////////////////////////////////////////////////////////////////////////////////

  function matchError (req, res, doc, errorCode) {  

    if (req.headers["if-none-match"] != undefined) {
      if (doc._rev === req.headers["if-none-match"]) {
        // error      
        res.responseCode = actions.HTTP_NOT_MODIFIED;
        res.contentType = "application/json; charset=utf-8";
        res.body = '';
        res.headers = {};      
        return true;
      }
    }  
    
    if (req.headers["if-match"] != undefined) {
      if (doc._rev !== req.headers["if-match"]) {
        // error
        actions.resultError(req, res, actions.HTTP_PRECONDITION_FAILED, errorCode, "wrong revision", {});
        return true;
      }
    }  
    
    var rev = req.parameters['rev'];
    if (rev != undefined) {
      if (doc._rev !== rev) {
        // error
      actions.resultError(req, res, actions.HTTP_PRECONDITION_FAILED, errorCode, "wrong revision", {});
      return true;
    }
  }  
  
  return false;
}

////////////////////////////////////////////////////////////////////////////////
/// @}
////////////////////////////////////////////////////////////////////////////////

// -----------------------------------------------------------------------------
// --SECTION--                                                   graph functions
// -----------------------------------------------------------------------------

////////////////////////////////////////////////////////////////////////////////
/// @addtogroup ArangoAPI
/// @{
////////////////////////////////////////////////////////////////////////////////

////////////////////////////////////////////////////////////////////////////////
/// @brief create a graph
///
/// @RESTHEADER{POST /_api/graph,create graph}
///
/// @RESTQUERYPARAMETERS
/// 
/// @RESTQUERYPARAM{waitForSync,boolean,optional}
/// Wait until document has been sync to disk.
///
/// @RESTBODYPARAM{graph,json,required}
/// The call expects a JSON hash array as body with the following attributes:
/// `_key`: The name of the new graph.
/// `vertices`: The name of the vertices collection.
/// `edges`: The name of the egde collection.
///
/// @RESTDESCRIPTION
/// Creates a new graph.
///
/// Returns an object with an attribute `graph` containing a
/// list of all graph properties.
///
/// @RESTRETURNCODES
/// 
/// @RESTRETURNCODE{201}
/// is returned if the graph was created sucessfully and `waitForSync` was
/// `true`.
///
/// @RESTRETURNCODE{202}
/// is returned if the graph was created sucessfully and `waitForSync` was
/// `false`.
///
/// @RESTRETURNCODE{400}
/// is returned if it failed.
/// The response body contains an error document in this case.
///
/// @EXAMPLES
///
/// @EXAMPLE_ARANGOSH_RUN{RestGraphPostGraph}
///     var url = "/_api/graph/";
///     var response = logCurlRequest('POST', url, {"_key" : "graph", "vertices" : "vertices", "edges" : "edges"});
/// 
///     assert(response.code === 201);
///
///     logJsonResponse(response);
///     db._drop("edges");
///     db._drop("vertices");
///     db._graphs.remove("graph");
/// @END_EXAMPLE_ARANGOSH_RUN
////////////////////////////////////////////////////////////////////////////////

function post_graph_graph (req, res) {
  try {
    var json = actions.getJsonBody(req, res, actions.ERROR_GRAPH_COULD_NOT_CREATE_GRAPH);

    if (json === undefined) {
      return;
    }

    var name = json._key;
    var vertices = json.vertices;
    var edges = json.edges;

    var waitForSync = false;
    if (req.parameters['waitForSync']) {
      waitForSync = true;
    }

    var g = new graph.Graph(name, vertices, edges, waitForSync);

    if (g._properties === null) {
      throw "no properties of graph found";
    }

    var headers = {
      "Etag" :  g._properties._rev
    }

    waitForSync = waitForSync || g._gdb.properties().waitForSync;
    var returnCode = waitForSync ? actions.HTTP_CREATED : actions.HTTP_ACCEPTED;

    actions.resultOk(req, res, returnCode, { "graph" : g._properties }, headers );
  }
  catch (err) {
    actions.resultBad(req, res, actions.ERROR_GRAPH_COULD_NOT_CREATE_GRAPH, err);
  }
}

////////////////////////////////////////////////////////////////////////////////
/// @brief get graph properties
///
/// @RESTHEADER{GET /_api/graph/{graph-name},get graph properties}
///
/// @RESTURLPARAMETERS
///
/// @RESTURLPARAM{graph-name,string,required}
/// The name of the graph
///
/// @RESTHEADERPARAMETERS
///
/// @RESTHEADERPARAM{If-None-Match,string,optional}
/// If the "If-None-Match" header is given, then it must contain exactly one
/// etag. The document is returned, if it has a different revision than the
/// given etag. Otherwise a `HTTP 304` is returned.
///
/// @RESTHEADERPARAM{If-Match,string,optional}
/// If the "If-Match" header is given, then it must contain exactly one
/// etag. The document is returned, if it has the same revision ad the
/// given etag. Otherwise a `HTTP 412` is returned. As an alternative
/// you can supply the etag in an attribute `rev` in the URL.
///
/// @RESTDESCRIPTION
///
/// Returns an object with an attribute `graph` containing a
/// list of all graph properties.
///
/// @RESTRETURNCODES
/// 
/// @RESTRETURNCODE{200}
/// is returned if the graph was found
///
/// @RESTRETURNCODE{404}
/// is returned if the graph was not found.
/// The response body contains an error document in this case.
///
/// @RESTRETURNCODE{304}
/// "If-None-Match" header is given and the current graph has not a different 
/// version
///
/// @RESTRETURNCODE{412}
/// "If-Match" header or `rev` is given and the current graph has 
/// a different version
///
/// @EXAMPLES
///
/// get graph by name
///
/// @EXAMPLE_ARANGOSH_RUN{RestGraphGetGraph}
///     db._drop("edges");
///     db._drop("vertices");
///     db._graphs.remove("graph");
///     var Graph = require("org/arangodb/graph").Graph;
///     var g = new Graph("graph", "vertices", "edges");
///     var url = "/_api/graph/graph";
///     var response = logCurlRequest('GET', url);
/// 
///     assert(response.code === 200);
///
///     logJsonResponse(response);
///     db._drop("edges");
///     db._drop("vertices");
///     db._graphs.remove("graph");
/// @END_EXAMPLE_ARANGOSH_RUN
////////////////////////////////////////////////////////////////////////////////

function get_graph_graph (req, res) {
  try {
    var g = graph_by_request(req);
    
    if (matchError(req, res, g._properties, actions.ERROR_GRAPH_INVALID_GRAPH)) {
      return;
    } 
    
    var headers = {
      "Etag" :  g._properties._rev
    }

    actions.resultOk(req, res, actions.HTTP_OK, { "graph" : g._properties}, headers );
  }
  catch (err) {
    actions.resultNotFound(req, res, actions.ERROR_GRAPH_INVALID_GRAPH, err);
    return;
  }
}

////////////////////////////////////////////////////////////////////////////////
/// @brief deletes a graph
///
/// @RESTHEADER{DELETE /_api/graph/{graph-name},delete graph}
///
/// @RESTURLPARAMETERS
///
/// @RESTURLPARAM{graph-name,string,required}
/// The name of the graph
///
/// @RESTHEADERPARAMETERS
///
/// @RESTHEADERPARAM{If-Match,string,optional}
/// If the "If-Match" header is given, then it must contain exactly one
/// etag. The document is returned, if it has the same revision ad the
/// given etag. Otherwise a `HTTP 412` is returned. As an alternative
/// you can supply the etag in an attribute `rev` in the URL.
///
/// @RESTDESCRIPTION
/// Deletes graph, edges and vertices
///
/// @RESTRETURNCODES
/// 
/// @RESTRETURNCODE{200}
<<<<<<< HEAD
/// is returned if the graph was deleted sucessfully and `waitForSync` was
/// `true`.
///
/// @RESTRETURNCODE{202}
/// is returned if the graph was deleted sucessfully and `waitForSync` was
=======
/// is returned if the graph was deleted and `waitForSync` was
/// `true`.
///
/// @RESTRETURNCODE{202}
/// is returned if the graph was deleted and `waitForSync` was
>>>>>>> 3021ba7f
/// `false`.
///
/// @RESTRETURNCODE{404}
/// is returned if the graph was not found.
/// The response body contains an error document in this case.
///
/// @RESTRETURNCODE{412}
/// "If-Match" header or `rev` is given and the current graph has 
/// a different version
///
/// @EXAMPLES
///
/// delete graph by name
///
/// @EXAMPLE_ARANGOSH_RUN{RestGraphDeleteGraph}
///     var Graph = require("org/arangodb/graph").Graph;
///     var g = new Graph("graph", "vertices", "edges");
///     var url = "/_api/graph/graph";
///     var response = logCurlRequest('DELETE', url);
/// 
///     assert(response.code === 200);
///
///     logJsonResponse(response);
/// @END_EXAMPLE_ARANGOSH_RUN
////////////////////////////////////////////////////////////////////////////////

function delete_graph_graph (req, res) {
  try {
    var g = graph_by_request(req);
    if (g === null || g === undefined) {
      throw "graph not found";
    }
  }
  catch (err) {
    actions.resultNotFound(req, res, actions.ERROR_GRAPH_INVALID_GRAPH, err);
    return;
  }
    
  if (matchError(req, res, g._properties, actions.ERROR_GRAPH_INVALID_GRAPH)) {
    return;
  } 
    
  var waitForSync = g._gdb.properties().waitForSync;
  if (req.parameters['waitForSync']) {
    waitForSync = true;
  }
    
  g.drop(waitForSync);

  waitForSync = waitForSync || g._gdb.properties().waitForSync;
  var returnCode = waitForSync ? actions.HTTP_OK : actions.HTTP_ACCEPTED;

  actions.resultOk(req, res, returnCode, { "deleted" : true });
}

////////////////////////////////////////////////////////////////////////////////
/// @}
////////////////////////////////////////////////////////////////////////////////

// -----------------------------------------------------------------------------
// --SECTION--                                                  vertex functions
// -----------------------------------------------------------------------------

////////////////////////////////////////////////////////////////////////////////
/// @addtogroup ArangoAPI
/// @{
////////////////////////////////////////////////////////////////////////////////

////////////////////////////////////////////////////////////////////////////////
/// @brief creates a graph vertex
///
/// @RESTHEADER{POST /_api/graph/`graph-name`/vertex,create vertex}
///
/// @RESTURLPARAMETERS
///
/// @RESTURLPARAM{graph-name,string,required}
/// The name of the graph
///
/// @RESTQUERYPARAMETERS
/// 
/// @RESTQUERYPARAM{waitForSync,boolean,optional}
/// Wait until document has been sync to disk.
///
/// @RESTBODYPARAM{vertex,json,required}
/// The call expects a JSON hash array as body with the vertex properties:
/// - `_key`: The name of the vertex (optional).
/// - further optional attributes.
///
/// @RESTDESCRIPTION
/// Creates a vertex in a graph.
///
/// Returns an object with an attribute `vertex` containing a
/// list of all vertex properties.
///
/// @RESTRETURNCODES
/// 
/// @RESTRETURNCODE{201}
/// is returned if the graph was created sucessfully and `waitForSync` was
/// `true`.
///
/// @RESTRETURNCODE{202}
/// is returned if the graph was created sucessfully and `waitForSync` was
/// `false`.
///
/// @EXAMPLES
///
/// @verbinclude api-graph-create-vertex
////////////////////////////////////////////////////////////////////////////////

function post_graph_vertex (req, res, g) {
  try {
    var json = actions.getJsonBody(req, res);
    var id;

    if (json) {
      id = json._key;
    }

    var waitForSync = g._vertices.properties().waitForSync;
    if (req.parameters['waitForSync']) {
      waitForSync = true;
    }
    
    var v = g.addVertex(id, json, waitForSync);

    if (v === null || v._properties === undefined) {
      throw "could not create vertex";
    }

    var headers = {
      "Etag" :  v._properties._rev
    }
    
    var returnCode = waitForSync ? actions.HTTP_CREATED : actions.HTTP_ACCEPTED;
    
    actions.resultOk(req, res, returnCode, { "vertex" : v._properties }, headers );
  }
  catch (err) {
    actions.resultBad(req, res, actions.ERROR_GRAPH_COULD_NOT_CREATE_VERTEX, err);
  }
}

////////////////////////////////////////////////////////////////////////////////
/// @brief gets the vertex properties
///
/// @RESTHEADER{GET /_api/graph/`graph-name`/vertex,get vertex}
///
/// @RESTURLPARAMETERS
///
/// @RESTURLPARAM{graph-name,string,required}
/// The name of the graph
///
/// @RESTQUERYPARAMETERS
/// 
/// @RESTQUERYPARAM{rev,string,optional}
/// Revision of a vertex
///
/// @RESTHEADERPARAMETERS
///
/// @RESTHEADERPARAM{If-None-Match,string,optional}
/// If the "If-None-Match" header is given, then it must contain exactly one
/// etag. The document is returned, if it has a different revision than the
/// given etag. Otherwise a `HTTP 304` is returned.
///
/// @RESTHEADERPARAM{If-Match,string,optional}
/// If the "If-Match" header is given, then it must contain exactly one
/// etag. The document is returned, if it has the same revision ad the
/// given etag. Otherwise a `HTTP 412` is returned. As an alternative
/// you can supply the etag in an attribute `rev` in the URL.
///
/// @RESTDESCRIPTION
/// Returns an object with an attribute `vertex` containing a
/// list of all vertex properties.
///
/// @RESTRETURNCODES
/// 
/// @RESTRETURNCODE{200}
/// is returned if the graph was found
///
/// @RESTRETURNCODE{304}
/// "If-Match" header is given and the current graph has not a different 
/// version
///
/// @RESTRETURNCODE{404}
/// is returned if the graph or vertex was not found.
/// The response body contains an error document in this case.
///
/// @RESTRETURNCODE{412}
/// "If-None-Match" header or `rev` is given and the current graph has 
/// a different version
///
/// @EXAMPLES
///
/// get vertex properties by name
///
/// @verbinclude api-graph-get-vertex
///
////////////////////////////////////////////////////////////////////////////////

function get_graph_vertex (req, res, g) {
  try {
    var v = vertex_by_request(req, g);
  }
  catch (err) {
    actions.resultNotFound(req, res, actions.ERROR_GRAPH_INVALID_VERTEX, err);
    return;
  }
 
  if (matchError(req, res, v._properties, actions.ERROR_GRAPH_INVALID_VERTEX)) {
    return;
  } 
 
  var headers = {
    "Etag" :  v._properties._rev
  }
    
  actions.resultOk(req, res, actions.HTTP_OK, { "vertex" : v._properties}, headers);
}

////////////////////////////////////////////////////////////////////////////////
/// @brief delete vertex
///
/// @RESTHEADER{DELETE /_api/graph/`graph-name`/vertex,delete vertex}
///
/// @RESTURLPARAMETERS
///
/// @RESTURLPARAM{graph-name,string,required}
/// The name of the graph
///
/// @RESTQUERYPARAMETERS
/// 
/// @RESTQUERYPARAM{waitForSync,boolean,optional}
/// Wait until document has been sync to disk.
///
/// @RESTQUERYPARAM{rev,string,optional}
/// Revision of a vertex
///
/// @RESTHEADERPARAMETERS
///
/// @RESTHEADERPARAM{If-Match,string,optional}
/// If the "If-Match" header is given, then it must contain exactly one
/// etag. The document is returned, if it has the same revision ad the
/// given etag. Otherwise a `HTTP 412` is returned. As an alternative
/// you can supply the etag in an attribute `rev` in the URL.
///
/// @RESTDESCRIPTION
/// Deletes vertex and all in and out edges of the vertex
///
/// @RESTRETURNCODES
/// 
/// @RESTRETURNCODE{200}
/// is returned if the vertex was deleted
///
/// @RESTRETURNCODE{404}
/// is returned if the graph or the vertex was not found.
/// The response body contains an error document in this case.
///
/// @RESTRETURNCODE{412}
/// "If-Match" header or `rev` is given and the current vertex has 
/// a different version
///
/// @EXAMPLES
///
/// @verbinclude api-graph-delete-vertex
////////////////////////////////////////////////////////////////////////////////

function delete_graph_vertex (req, res, g) {
  try {
    var v = vertex_by_request(req, g);
  }
  catch (err) {
    actions.resultNotFound(req, res, actions.ERROR_GRAPH_INVALID_VERTEX, err);
    return;
  }
    
  if (matchError(req, res, v._properties, actions.ERROR_GRAPH_INVALID_VERTEX)) {
    return;
  } 

  var waitForSync = g._vertices.properties().waitForSync;
  if (req.parameters['waitForSync']) {
    waitForSync = true;
  }

  g.removeVertex(v, waitForSync);

  var returnCode = waitForSync ? actions.HTTP_OK : actions.HTTP_ACCEPTED;

  actions.resultOk(req, res, returnCode, { "deleted" : true });
}

////////////////////////////////////////////////////////////////////////////////
/// @brief update (PUT or PATCH) a vertex
////////////////////////////////////////////////////////////////////////////////

function update_graph_vertex (req, res, g, isPatch) {
  var v = null;

  try {
    v = vertex_by_request(req, g);
  }
  catch (err) {
    actions.resultNotFound(req, res, actions.ERROR_GRAPH_COULD_NOT_CHANGE_VERTEX, err);
    return;
  }

  if (matchError(req, res, v._properties, actions.ERROR_GRAPH_INVALID_VERTEX)) {
    return;
  } 

  try {
    var json = actions.getJsonBody(req, res, actions.ERROR_GRAPH_COULD_NOT_CHANGE_VERTEX);

    if (json === undefined) {
      actions.resultBad(req, res, actions.ERROR_GRAPH_COULD_NOT_CHANGE_VERTEX, "error in request body");
      return;
    }

    var waitForSync = g._vertices.properties().waitForSync;
    if (req.parameters['waitForSync']) {
      waitForSync = true;
    }
    
    var shallow = json._shallowCopy;

    var id2 = null;
    if (isPatch) {
      var keepNull = req.parameters['keepNull'];
      if (keepNull != undefined || keepNull == "false") {
        keepNull = false;
      }
      else {
        keepNull = true;
      }

      id2 = g._vertices.update(v._properties, json, true, keepNull, waitForSync);      
    }
    else {
      id2 = g._vertices.replace(v._properties, shallow, true, waitForSync);      
    }

    var result = g._vertices.document(id2);

    var headers = {
      "Etag" :  result._rev
    }

    var returnCode = waitForSync ? actions.HTTP_CREATED : actions.HTTP_ACCEPTED;
    
    actions.resultOk(req, res, returnCode, { "vertex" : result }, headers );
  }
  catch (err) {
    actions.resultBad(req, res, actions.ERROR_GRAPH_COULD_NOT_CHANGE_VERTEX, err);
  }
}


////////////////////////////////////////////////////////////////////////////////
/// @brief updates a vertex
///
/// @RESTHEADER{PUT /_api/graph/`graph-name`/vertex,update vertex}
///
/// @RESTURLPARAMETERS
///
/// @RESTURLPARAM{graph-name,string,required}
/// The name of the graph
///
/// @RESTQUERYPARAMETERS
/// 
/// @RESTQUERYPARAM{waitForSync,boolean,optional}
/// Wait until vertex has been sync to disk.
///
/// @RESTQUERYPARAM{rev,string,optional}
/// Revision of a vertex
///
/// @RESTBODYPARAM{vertex,json,required}
/// The call expects a JSON hash array as body with the new vertex properties.
///
/// @RESTHEADERPARAMETERS
///
/// @RESTHEADERPARAM{if-match,string,optional}
/// If the "If-Match" header is given, then it must contain exactly one
/// etag. The document is updated, if it has the same revision ad the
/// given etag. Otherwise a `HTTP 412` is returned. As an alternative
/// you can supply the etag in an attribute `rev` in the URL.
///
/// @RESTDESCRIPTION
/// Replaces the vertex properties.
///
/// Returns an object with an attribute `vertex` containing a
/// list of all vertex properties.
///
/// @RESTRETURNCODES
/// 
/// @RESTRETURNCODE{201}
/// is returned if the vertex was updated sucessfully and `waitForSync` was
/// `true`.
///
/// @RESTRETURNCODE{202}
/// is returned if the vertex was updated sucessfully and `waitForSync` was
/// `false`.
///
/// @RESTRETURNCODE{404}
/// is returned if the graph or the vertex was not found.
/// The response body contains an error document in this case.
///
/// @RESTRETURNCODE{412}
/// "If-Match" header or `rev` is given and the current vertex has 
/// a different version
///
/// @EXAMPLES
///
/// @verbinclude api-graph-change-vertex
////////////////////////////////////////////////////////////////////////////////

function put_graph_vertex (req, res, g) {
  update_graph_vertex(req, res, g, false);
}

////////////////////////////////////////////////////////////////////////////////
/// @brief updates a vertex
///
/// @RESTHEADER{PATCH /_api/graph/`graph-name`/vertex,update vertex}
///
/// @RESTURLPARAMETERS
///
/// @RESTURLPARAM{graph-name,string,required}
/// The name of the graph
///
/// @RESTQUERYPARAMETERS
/// 
/// @RESTQUERYPARAM{waitForSync,boolean,optional}
/// Wait until vertex has been sync to disk.
///
/// @RESTQUERYPARAM{rev,string,optional}
/// Revision of a vertex
///
/// @RESTQUERYPARAM{keepNull,boolean,optional}
/// Modify the behavior of the patch command to remove any attribute
///
/// @RESTBODYPARAM{graph,json,required}
/// The call expects a JSON hash array as body with the properties to patch.
///
/// @RESTHEADERPARAMETERS
///
/// @RESTHEADERPARAM{if-match,string,optional}
/// If the "If-Match" header is given, then it must contain exactly one
/// etag. The document is updated, if it has the same revision ad the
/// given etag. Otherwise a `HTTP 412` is returned. As an alternative
/// you can supply the etag in an attribute `rev` in the URL.
///
/// @RESTDESCRIPTION
/// Partially updates the vertex properties.
///
/// Setting an attribute value to `null` in the patch document will cause a value 
/// of `null` be saved for the attribute by default. If the intention is to 
/// delete existing attributes with the patch command, the URL parameter 
/// `keepNull` can be used with a value of `false`. 
/// This will modify the behavior of the patch command to remove any attributes 
/// from the existing document that are contained in the patch document 
/// with an attribute value of `null`.
//
/// Returns an object with an attribute `vertex` containing a
/// list of all vertex properties.
///
/// @RESTRETURNCODES
/// 
/// @RESTRETURNCODE{201}
/// is returned if the vertex was updated sucessfully and `waitForSync` was
/// `true`.
///
/// @RESTRETURNCODE{202}
/// is returned if the vertex was updated sucessfully and `waitForSync` was
/// `false`.
///
/// @RESTRETURNCODE{404}
/// is returned if the graph or the vertex was not found.
/// The response body contains an error document in this case.
///
/// @RESTRETURNCODE{412}
/// "If-Match" header or `rev` is given and the current vertex has 
/// a different version
///
/// @EXAMPLES
///
/// @verbinclude api-graph-changep-vertex
////////////////////////////////////////////////////////////////////////////////

function patch_graph_vertex (req, res, g) {
  update_graph_vertex(req, res, g, true);
}

////////////////////////////////////////////////////////////////////////////////
/// @brief returns the compare operator (throws exception)
////////////////////////////////////////////////////////////////////////////////

function process_property_compare (compare) {
  if (compare === undefined) {
    return "==";
  }

  switch (compare) {
    case ("==") :
      return compare;

    case ("!=") :
      return compare;

    case ("<") :
      return compare;

    case (">") :
      return compare;

    case (">=") :
      return compare;

    case ("<=") :
      return compare;
  }

  throw "unknow compare function in property filter";
}

////////////////////////////////////////////////////////////////////////////////
/// @brief fills a filter (throws exception)
////////////////////////////////////////////////////////////////////////////////

function process_property_filter (data, num, property, collname) {
  if (property.key !== undefined && property.value !== undefined) {
      if (data.filter === "") { data.filter = " FILTER"; } else { data.filter += " &&";}
      data.filter += " " + collname + "[@key" + num.toString() + "] " +
            process_property_compare(property.compare) + " @value" + num.toString();
      data.bindVars["key" + num.toString()] = property.key;
      data.bindVars["value" + num.toString()] = property.value;
      return;
  }

  throw "error in property filter";
}

////////////////////////////////////////////////////////////////////////////////
/// @brief fills a properties filter
////////////////////////////////////////////////////////////////////////////////

function process_properties_filter (data, properties, collname) {
  var i;

  if (properties instanceof Array) {
    for (i = 0;  i < properties.length;  ++i) {
      process_property_filter(data, i, properties[i], collname);
    }
  }
  else if (properties instanceof Object) {
    process_property_filter(data, 0, properties, collname);
  }
}

////////////////////////////////////////////////////////////////////////////////
/// @brief fills a labels filter
////////////////////////////////////////////////////////////////////////////////

function process_labels_filter (data, labels, collname) {

  // filter edge labels
  if (labels !== undefined && labels instanceof Array && labels.length > 0) {
    if (data.filter === "") { data.filter = " FILTER"; } else { data.filter += " &&";}
    data.filter += ' ' + collname + '["$label"] IN @labels';
    data.bindVars.labels = labels;
  }
}

////////////////////////////////////////////////////////////////////////////////
/// @brief gets the vertices of a graph
///
/// @RESTHEADER{POST /_api/graph/`graph-name`/vertices,get vertices}
///
/// @RESTURLPARAMETERS
///
/// @RESTURLPARAM{graph-name,string,required}
/// The name of the graph
///
/// @RESTBODYPARAM{filter,json,required}
/// The call expects a JSON hash array as body to filter the result:
///
/// @RESTDESCRIPTION
/// Returns a cursor.
///
/// The call expects a JSON hash array as body to filter the result:
///
/// - `batchSize`: the batch size of the returned cursor
/// - `limit`: limit the result size
/// - `count`: return the total number of results (default "false")
/// - `filter`: a optional filter
///
/// The attributes of filter
/// - `properties`: filter by an array of vertex properties
///
/// The attributes of a property filter
/// - `key`: filter the result vertices by a key value pair
/// - `value`: the value of the `key`
/// - `compare`: a compare operator
///
/// @RESTRETURNCODES
/// 
/// @RESTRETURNCODE{201}
/// is returned if the cursor was created
///
/// @EXAMPLES
///
/// Select all vertices
///
/// @verbinclude api-graph-get-vertices
////////////////////////////////////////////////////////////////////////////////

function post_graph_all_vertices (req, res, g) {
  var json = actions.getJsonBody(req, res);

  if (json === undefined) {
    json = {};
  }

  try {
    var data = {
      'filter': '',
      'bindVars': { '@vertexColl' : g._vertices.name() }
    };

    var limit = "";
    if (json.limit !== undefined) {
      limit = " LIMIT " + parseInt(json.limit);
    }

    if (json.filter !== undefined && json.filter.properties !== undefined) {
      process_properties_filter(data, json.filter.properties, "v");
    }

    // build aql query
    var query = "FOR v IN @@vertexColl" + data.filter + limit + " RETURN v";

    var cursor = QUERY(query,
                          data.bindVars,
                          (json.count !== undefined ? json.count : false),
                          json.batchSize,
                          (json.batchSize === undefined));

    // error occurred
    if (cursor instanceof Error) {
      actions.resultBad(req, res, cursor);
      return;
    }

    // this might dispose or persist the cursor
    actions.resultCursor(req, res, cursor, actions.HTTP_CREATED,
                         { countRequested: json.count ? true : false });
  }
  catch (err) {
    actions.resultBad(req, res, actions.ERROR_GRAPH_INVALID_VERTEX, err);
  }
}

////////////////////////////////////////////////////////////////////////////////
/// @brief get neighbors of a vertex
///
/// @RESTHEADER{POST /_api/graph/`graph-name`/vertices/`vertice-name`,get vertices}
///
/// @RESTURLPARAMETERS
///
/// @RESTURLPARAM{graph-name,string,required}
/// The name of the graph
///
/// @RESTBODYPARAM{graph,json,required}
/// The call expects a JSON hash array as body to filter the result:
///
/// @RESTDESCRIPTION
/// Returns a cursor.
///
/// The call expects a JSON hash array as body to filter the result:
///
/// - `batchSize`: the batch size of the returned cursor
/// - `limit`: limit the result size
/// - `count`: return the total number of results (default "false")
/// - `filter`: a optional filter
///
/// The attributes of filter
/// - `direction`: Filter for inbound (value "in") or outbound (value "out")
///   neighbors. Default value is "any".
/// - `labels`: filter by an array of edge labels (empty array means no restriction)
/// - `properties`: filter neighbors by an array of edge properties
///
/// The attributes of a property filter
/// - `key`: filter the result vertices by a key value pair
/// - `value`: the value of the `key`
/// - `compare`: a compare operator
///
/// @RESTRETURNCODES
/// 
/// @RESTRETURNCODE{201}
/// is returned if the cursor was created
///
/// @EXAMPLES
///
/// Select all vertices
///
/// @verbinclude api-graph-get-vertex-vertices
///
/// Select vertices by direction and property filter
///
/// @verbinclude api-graph-get-vertex-vertices2
///
///
////////////////////////////////////////////////////////////////////////////////

function post_graph_vertex_vertices (req, res, g) {
  var json = actions.getJsonBody(req, res);

  if (json === undefined) {
    json = {};
  }

  try {
    var v = vertex_by_request(req, g);

    var data = {
      'filter' : '',
      'bindVars' : {
         '@vertexColl' : g._vertices.name(),
         '@edgeColl' : g._edges.name(),
         'id' : v._properties._id
      }
    };

    var limit = "";
    if (json.limit !== undefined) {
      limit = " LIMIT " + parseInt(json.limit);
    }

    var direction = "any";
    if (json.filter !== undefined && json.filter.direction !== undefined) {
      if (json.filter.direction === "in") {
        direction = "inbound";
      }
      else if (json.filter.direction === "out") {
        direction = "outbound";
      }
    }
    
    if (json.filter !== undefined && json.filter.properties !== undefined) {
      process_properties_filter(data, json.filter.properties, "n.edge");
    }

    if (json.filter !== undefined && json.filter.labels !== undefined) {
      process_labels_filter(data, json.filter.labels, "n.edge");
    }

    // build aql query
    var query = 'FOR n IN NEIGHBORS( @@vertexColl, @@edgeColl, @id, "' + direction + '") ' + 
            data.filter + limit + " RETURN n.vertex ";
    
    var cursor = QUERY(query,
                          data.bindVars,
                          (json.count !== undefined ? json.count : false),
                          json.batchSize,
                          (json.batchSize === undefined));

    // error occurred
    if (cursor instanceof Error) {
      actions.resultBad(req, res, cursor);
      return;
    }

    // this might dispose or persist the cursor
    actions.resultCursor(req,
                         res,
                         cursor,
                         actions.HTTP_CREATED,
                         { countRequested: json.count ? true : false });
  }
  catch (err) {
    actions.resultBad(req, res, actions.ERROR_GRAPH_INVALID_VERTEX, err);
  }
}

////////////////////////////////////////////////////////////////////////////////
/// @brief creates an edge
///
/// @RESTHEADER{POST /_api/graph/`graph-name`/edge,create edge}
///
/// @RESTURLPARAMETERS
///
/// @RESTURLPARAM{graph-name,string,required}
/// The name of the graph
///
/// @RESTQUERYPARAMETERS
/// 
/// @RESTQUERYPARAM{waitForSync,boolean,optional}
/// Wait until edge has been sync to disk.
///
/// @RESTBODYPARAM{edge,json,required}
/// The call expects a JSON hash array as body with the edge properties:
///
/// @RESTDESCRIPTION
/// Creates an edge in a graph.
///
/// The call expects a JSON hash array as body with the edge properties:
///
/// - `_key`: The name of the edge.
/// - `_from`: The name of the from vertex.
/// - `_to`: The name of the to vertex.
/// - `$label`: A label for the edge (optional).
/// - further optional attributes.
///
/// Returns an object with an attribute `edge` containing the
/// list of all edge properties.
///
/// @RESTRETURNCODES
/// 
/// @RESTRETURNCODE{201}
/// is returned if the edge was created sucessfully and `waitForSync` was
/// `true`.
///
/// @RESTRETURNCODE{202}
/// is returned if the edge was created sucessfully and `waitForSync` was
/// `false`.
///
/// @EXAMPLES
///
/// @verbinclude api-graph-create-edge
////////////////////////////////////////////////////////////////////////////////

function post_graph_edge (req, res, g) {
  try {
    var json = actions.getJsonBody(req, res, actions.ERROR_GRAPH_COULD_NOT_CREATE_EDGE);

    if (json === undefined) {
      actions.resultBad(req, res, actions.ERROR_GRAPH_COULD_NOT_CREATE_EDGE, "error in request body");
      return;
    }

    var waitForSync = g._edges.properties().waitForSync;
    if (req.parameters['waitForSync']) {
      waitForSync = true;
    }
    
    var id = json._key;
    var out = g.getVertex(json._from);
    var ine = g.getVertex(json._to);
    var label = json.$label;

    var e = g.addEdge(out, ine, id, label, json, waitForSync);

    if (e === null || e._properties === undefined) {
      throw "could not create edge";
    }

    var headers = {
      "Etag" :  e._properties._rev
    }
    
    var returnCode = waitForSync ? actions.HTTP_CREATED : actions.HTTP_ACCEPTED;

    actions.resultOk(req, res, returnCode, { "edge" : e._properties }, headers);
  }
  catch (err) {
    actions.resultBad(req, res, actions.ERROR_GRAPH_COULD_NOT_CREATE_EDGE, err);
  }
}

////////////////////////////////////////////////////////////////////////////////
/// @brief get edge properties
///
/// @RESTHEADER{GET /_api/graph/`graph-name`/edge,get edge}
///
/// @RESTURLPARAMETERS
///
/// @RESTURLPARAM{graph-name,string,required}
/// The name of the graph
///
/// @RESTQUERYPARAMETERS
/// 
/// @RESTQUERYPARAM{rev,string,optional}
/// Revision of an edge
///
/// @RESTHEADERPARAMETERS
///
/// @RESTHEADERPARAM{if-none-match,string,optional}
/// If the "If-None-Match" header is given, then it must contain exactly one
/// etag. The document is returned, if it has a different revision than the
/// given etag. Otherwise a `HTTP 304` is returned.
///
/// @RESTHEADERPARAM{if-match,string,optional}
/// If the "If-Match" header is given, then it must contain exactly one
/// etag. The document is returned, if it has the same revision ad the
/// given etag. Otherwise a `HTTP 412` is returned. As an alternative
/// you can supply the etag in an attribute `rev` in the URL.
///
/// @RESTDESCRIPTION
/// Returns an object with an attribute `edge` containing a
/// list of all edge properties.
///
/// @RESTRETURNCODES
/// 
/// @RESTRETURNCODE{200}
/// is returned if the edge was found
///
/// @RESTRETURNCODE{304}
/// "If-Match" header is given and the current edge has not a different 
/// version
///
/// @RESTRETURNCODE{404}
/// is returned if the graph or edge was not found.
/// The response body contains an error document in this case.
///
/// @RESTRETURNCODE{412}
/// "If-None-Match" header or `rev` is given and the current edge has 
/// a different version
///
/// @EXAMPLES
///
/// @verbinclude api-graph-get-edge
////////////////////////////////////////////////////////////////////////////////

function get_graph_edge (req, res, g) {
  try {
    var e = edge_by_request(req, g);

    if (matchError(req, res, e._properties, actions.ERROR_GRAPH_INVALID_EDGE)) {
      return;
    } 
 
    var headers = {
      "Etag" :  e._properties._rev
    }
 
    actions.resultOk(req, res, actions.HTTP_OK, { "edge" : e._properties}, headers);
  }
  catch (err) {
    actions.resultNotFound(req, res, actions.ERROR_GRAPH_INVALID_EDGE, err);
  }
}

////////////////////////////////////////////////////////////////////////////////
/// @brief deletes an edge
///
/// @RESTHEADER{DELETE /_api/graph/`graph-name`/edge,delete edge}
///
/// @RESTURLPARAMETERS
///
/// @RESTURLPARAM{graph-name,string,required}
/// The name of the graph
///
/// @RESTQUERYPARAMETERS
/// 
/// @RESTQUERYPARAM{waitForSync,boolean,optional}
/// Wait until edge has been sync to disk.
///
/// @RESTQUERYPARAM{rev,string,optional}
/// Revision of an edge
///
/// @RESTHEADERPARAMETERS
///
/// @RESTHEADERPARAM{if-match,string,optional}
/// If the "If-Match" header is given, then it must contain exactly one
/// etag. The document is returned, if it has the same revision ad the
/// given etag. Otherwise a `HTTP 412` is returned. As an alternative
/// you can supply the etag in an attribute `rev` in the URL.
///
/// @RESTDESCRIPTION
/// Deletes an edge of the graph
///
/// @RESTRETURNCODES
/// 
/// @RESTRETURNCODE{200}
/// is returned if the edge was deletd sucessfully and `waitForSync` was
/// `true`.
///
/// @RESTRETURNCODE{202}
/// is returned if the edge was deleted sucessfully and `waitForSync` was
/// `false`.
///
/// @RESTRETURNCODE{404}
/// is returned if the graph or the edge was not found.
/// The response body contains an error document in this case.
///
/// @RESTRETURNCODE{412}
/// "If-Match" header or `rev` is given and the current edge has 
/// a different version
///
/// @EXAMPLES
///
/// @verbinclude api-graph-delete-edge
////////////////////////////////////////////////////////////////////////////////

function delete_graph_edge (req, res, g) {
  try {
    var e = edge_by_request(req, g);
  }
  catch (err) {
    actions.resultNotFound(req, res, actions.ERROR_GRAPH_INVALID_EDGE, err);
    return;
  }

  if (matchError(req, res, e._properties, actions.ERROR_GRAPH_INVALID_EDGE)) {
    return;
  } 
 
  var waitForSync = g._edges.properties().waitForSync;
  if (req.parameters['waitForSync']) {
    waitForSync = true;
  }
    
  g.removeEdge(e, waitForSync);

  var returnCode = waitForSync ? actions.HTTP_OK : actions.HTTP_ACCEPTED;

  actions.resultOk(req, res, returnCode, { "deleted" : true });
}

////////////////////////////////////////////////////////////////////////////////
/// @brief update (PUT or PATCH) an edge
////////////////////////////////////////////////////////////////////////////////

function update_graph_edge (req, res, g, isPatch) {
  var e = null;

  try {
    e = edge_by_request(req, g);
  }
  catch (err) {
    actions.resultNotFound(req, res, actions.ERROR_GRAPH_COULD_NOT_CHANGE_EDGE, err);
    return;
  }

  if (matchError(req, res, e._properties, actions.ERROR_GRAPH_INVALID_EDGE)) {
    return;
  } 
  
  try {
    var json = actions.getJsonBody(req, res, actions.ERROR_GRAPH_COULD_NOT_CHANGE_EDGE);

    if (json === undefined) {
      actions.resultBad(req, res, actions.ERROR_GRAPH_COULD_NOT_CHANGE_EDGE, "error in request body");
      return;
    }

    var waitForSync = g._edges.properties().waitForSync;
    if (req.parameters['waitForSync']) {
      waitForSync = true;
    }
    
    var shallow = json._shallowCopy;
    shallow.$label = e._properties.$label;
    
    var id2 = null;
    if (isPatch) {
      var keepNull = req.parameters['keepNull'];
      if (keepNull != undefined || keepNull == "false") {
        keepNull = false;
      }
      else {
        keepNull = true;
      }
    
      id2 = g._edges.update(e._properties, shallow, true, keepNull, waitForSync);      
    }
    else {
      id2 = g._edges.replace(e._properties, shallow, true, waitForSync);      
    }

    var result = g._edges.document(id2);

    var headers = {
      "Etag" :  result._rev
    }
 
    var returnCode = waitForSync ? actions.HTTP_CREATED : actions.HTTP_ACCEPTED;
    
    actions.resultOk(req, res, returnCode, { "edge" : result}, headers );
  }
  catch (err) {
    actions.resultBad(req, res, actions.ERROR_GRAPH_COULD_NOT_CHANGE_EDGE, err);
  }  
}

////////////////////////////////////////////////////////////////////////////////
/// @brief updates an edge
///
/// @RESTHEADER{PUT /_api/graph/`graph-name`/edge,update edge}
///
/// @RESTURLPARAMETERS
///
/// @RESTURLPARAM{graph-name,string,required}
/// The name of the graph
///
/// @RESTQUERYPARAMETERS
/// 
/// @RESTQUERYPARAM{waitForSync,boolean,optional}
/// Wait until edge has been sync to disk.
///
/// @RESTQUERYPARAM{rev,string,optional}
/// Revision of an edge
///
/// @RESTBODYPARAM{edge,json,required}
/// The call expects a JSON hash array as body with the new edge properties.
///
/// @RESTHEADERPARAMETERS
///
/// @RESTHEADERPARAM{if-match,string,optional}
/// If the "If-Match" header is given, then it must contain exactly one
/// etag. The document is returned, if it has the same revision ad the
/// given etag. Otherwise a `HTTP 412` is returned. As an alternative
/// you can supply the etag in an attribute `rev` in the URL.
///
/// @RESTDESCRIPTION
/// Replaces the optional edge properties.
///
/// The call expects a JSON hash array as body with the new edge properties.
///
/// Returns an object with an attribute `edge` containing a
/// list of all edge properties.
///
/// @RESTRETURNCODES
/// 
/// @RESTRETURNCODE{201}
/// is returned if the edge was updated sucessfully and `waitForSync` was
/// `true`.
///
/// @RESTRETURNCODE{202}
/// is returned if the edge was updated sucessfully and `waitForSync` was
/// `false`.
///
/// @RESTRETURNCODE{404}
/// is returned if the graph or the edge was not found.
/// The response body contains an error document in this case.
///
/// @RESTRETURNCODE{412}
/// "If-Match" header or `rev` is given and the current edge has 
/// a different version
///
/// @EXAMPLES
///
/// @verbinclude api-graph-change-edge
////////////////////////////////////////////////////////////////////////////////

function put_graph_edge (req, res, g) {
  update_graph_edge (req, res, g, false);
}

////////////////////////////////////////////////////////////////////////////////
/// @brief updates an edge
///
/// @RESTHEADER{PATCH /_api/graph/`graph-name`/edge,update edge}
///
/// @RESTURLPARAMETERS
///
/// @RESTURLPARAM{graph-name,string,required}
/// The name of the graph
///
/// @RESTQUERYPARAMETERS
/// 
/// @RESTQUERYPARAM{waitForSync,boolean,optional}
/// Wait until edge has been sync to disk.
///
/// @RESTQUERYPARAM{rev,string,optional}
/// Revision of an edge
///
/// @RESTQUERYPARAM{keepNull,boolean,optional}
/// Modify the behavior of the patch command to remove any attribute
///
/// @RESTBODYPARAM{edge-properties,json,required}
/// The call expects a JSON hash array as body with the properties to patch.
///
/// @RESTHEADERPARAMETERS
///
/// @RESTHEADERPARAM{if-match,string,optional}
/// If the "If-Match" header is given, then it must contain exactly one
/// etag. The document is returned, if it has the same revision ad the
/// given etag. Otherwise a `HTTP 412` is returned. As an alternative
/// you can supply the etag in an attribute `rev` in the URL.
///
/// @RESTDESCRIPTION
/// Partially updates the edge properties.
///
/// Setting an attribute value to `null` in the patch document will cause a value 
/// of `null` be saved for the attribute by default. If the intention is to 
/// delete existing attributes with the patch command, the URL parameter 
/// `keepNull` can be used with a value of `false`. 
/// This will modify the behavior of the patch command to remove any attributes 
/// from the existing document that are contained in the patch document 
/// with an attribute value of `null`.
///
/// Returns an object with an attribute `edge` containing a
/// list of all edge properties.
///
/// @RESTRETURNCODES
/// 
/// @RESTRETURNCODE{201}
/// is returned if the edge was updated sucessfully and `waitForSync` was
/// `true`.
///
/// @RESTRETURNCODE{202}
/// is returned if the edge was updated sucessfully and `waitForSync` was
/// `false`.
///
/// @RESTRETURNCODE{404}
/// is returned if the graph or the edge was not found.
/// The response body contains an error document in this case.
///
/// @RESTRETURNCODE{412}
/// "If-Match" header or `rev` is given and the current edge has 
/// a different version
///
/// @EXAMPLES
///
/// @verbinclude api-graph-changep-edge
////////////////////////////////////////////////////////////////////////////////

function patch_graph_edge (req, res, g) {
  update_graph_edge (req, res, g, true);
}

////////////////////////////////////////////////////////////////////////////////
/// @brief get edges of a graph
///
/// @RESTHEADER{POST /_api/graph/`graph-name`/edges,get edges}
///
/// @RESTURLPARAMETERS
///
/// @RESTURLPARAM{graph-name,string,required}
/// The name of the graph
///
/// @RESTBODYPARAM{edge-properties,json,required}
/// The call expects a JSON hash array as body to filter the result:
///
/// @RESTDESCRIPTION
/// Returns a cursor.
///
/// The call expects a JSON hash array as body to filter the result:
///
/// - `batchSize`: the batch size of the returned cursor
/// - `limit`: limit the result size
/// - `count`: return the total number of results (default "false")
/// - `filter`: a optional filter
///
/// The attributes of filter
/// - `labels`: filter by an array of edge labels
/// - `properties`: filter by an array of edge properties
///
/// The attributes of a property filter
/// - `key`: filter the result edges by a key value pair
/// - `value`: the value of the `key`
/// - `compare`: a compare operator
///
/// @RESTRETURNCODES
/// 
/// @RESTRETURNCODE{201}
/// is returned if the cursor was created
///
/// @EXAMPLES
///
/// Select all edges
///
/// @verbinclude api-graph-get-edges
////////////////////////////////////////////////////////////////////////////////

function post_graph_all_edges (req, res, g) {
  var json = actions.getJsonBody(req, res);

  if (json === undefined) {
    json = {};
  }

  try {

    var data = {
      'filter' : '',
      'bindVars' : {
         '@edgeColl' : g._edges.name()
      }
    };

    var limit = "";
    if (json.limit !== undefined) {
      limit = " LIMIT " + parseInt(json.limit);
    }

    if (json.filter !== undefined && json.filter.properties !== undefined) {
      process_properties_filter(data, json.filter.properties, "e");
    }

    if (json.filter !== undefined && json.filter.labels !== undefined) {
      process_labels_filter(data, json.filter.labels, "e");
    }

    var query = "FOR e IN @@edgeColl" + data.filter + limit + " RETURN e";

    var cursor = QUERY(query,
                          data.bindVars,
                          (json.count !== undefined ? json.count : false),
                          json.batchSize,
                          (json.batchSize === undefined));

    // error occurred
    if (cursor instanceof Error) {
      actions.resultBad(req, res, cursor);
      return;
    }

    // this might dispose or persist the cursor
    actions.resultCursor(req,
                         res,
                         cursor,
                         actions.HTTP_CREATED,
                         { countRequested: json.count ? true : false });
  }
  catch (err) {
    actions.resultBad(req, res, actions.ERROR_GRAPH_INVALID_VERTEX, err);
  }
}

////////////////////////////////////////////////////////////////////////////////
/// @brief get edges of a vertex
///
/// @RESTHEADER{POST /_api/graph/`graph-name`/edges/`vertex-name`,get edges}
///
/// @RESTURLPARAMETERS
///
/// @RESTURLPARAM{graph-name,string,required}
/// The name of the graph
///
/// @RESTURLPARAM{vertex-name,string,required}
/// The name of the vertex
///
/// @RESTBODYPARAM{edge-properties,json,required}
/// The call expects a JSON hash array as body to filter the result:
///
/// @RESTDESCRIPTION
///
/// Returns a cursor.
///
/// The call expects a JSON hash array as body to filter the result:
///
/// - `batchSize`: the batch size of the returned cursor
/// - `limit`: limit the result size
/// - `count`: return the total number of results (default "false")
/// - `filter`: a optional filter
///
/// The attributes of filter
/// - `direction`: Filter for inbound (value "in") or outbound (value "out")
///   neighbors. Default value is "any".
/// - `labels`: filter by an array of edge labels
/// - `properties`: filter neighbors by an array of properties
///
/// The attributes of a property filter
/// - `key`: filter the result vertices by a key value pair
/// - `value`: the value of the `key`
/// - `compare`: a compare operator
///
/// @RESTRETURNCODES
/// 
/// @RESTRETURNCODE{201}
/// is returned if the cursor was created
///
/// @EXAMPLES
///
/// Select all edges
///
/// @verbinclude api-graph-get-vertex-edges
////////////////////////////////////////////////////////////////////////////////

function post_graph_vertex_edges (req, res, g) {
  var json = actions.getJsonBody(req, res);

  if (json === undefined) {
    json = {};
  }

  try {
    var v = vertex_by_request(req, g);

    var data = {
      'filter' : '',
      'bindVars' : {
         '@edgeColl' : g._edges.name(),
         'id' : v._properties._id
      }
    };

    var limit = "";
    if (json.limit !== undefined) {
      limit = " LIMIT " + parseInt(json.limit);
    }

    var direction = "any";
    if (json.filter !== undefined && json.filter.direction !== undefined) {
      if (json.filter.direction === "in") {
        direction = "inbound";
      }
      else if (json.filter.direction === "out") {
        direction = "outbound";
      }
    }

    if (json.filter !== undefined && json.filter.properties !== undefined) {
      process_properties_filter(data, json.filter.properties, "e");
    }

    if (json.filter !== undefined && json.filter.labels !== undefined) {
      process_labels_filter(data, json.filter.labels, "e");
    }

    var query = 'FOR e in EDGES( @@edgeColl , @id , "' + direction + '") ' 
            + data.filter + limit + " RETURN e";

    var cursor = QUERY(query,
                       data.bindVars,
                       (json.count !== undefined ? json.count : false),
                       json.batchSize,
                       (json.batchSize === undefined));

    // error occurred
    if (cursor instanceof Error) {
      actions.resultException(req, res, cursor, undefined, false);
      return;
    }

    // this might dispose or persist the cursor
    actions.resultCursor(req,
                         res,
                         cursor,
                         actions.HTTP_CREATED,
                         { countRequested: json.count ? true : false });
  }
  catch (err) {
    actions.resultBad(req, res, actions.ERROR_GRAPH_INVALID_VERTEX, err);
  }
}

////////////////////////////////////////////////////////////////////////////////
/// @brief handle POST /_api/graph/<...>/vertices
////////////////////////////////////////////////////////////////////////////////

function post_graph_vertices (req, res, g) {
  if (req.suffix.length > 2) {
    post_graph_vertex_vertices (req, res, g);
  }
  else {
    post_graph_all_vertices (req, res, g);
  }
}

////////////////////////////////////////////////////////////////////////////////
/// @brief handle POST /_api/graph/<...>/edges
////////////////////////////////////////////////////////////////////////////////

function post_graph_edges (req, res, g) {
  if (req.suffix.length > 2) {
    post_graph_vertex_edges (req, res, g);
  }
  else {
    post_graph_all_edges (req, res, g);
  }
}

////////////////////////////////////////////////////////////////////////////////
/// @brief handle post requests
////////////////////////////////////////////////////////////////////////////////

function post_graph (req, res) {
  if (req.suffix.length === 0) {
    // POST /_api/graph
    post_graph_graph(req, res);
  }
  else if (req.suffix.length > 1) {
    // POST /_api/graph/<key>/...
    try {
      var g = graph_by_request(req);
    }
    catch (err) {
      actions.resultNotFound(req, res, actions.ERROR_GRAPH_INVALID_GRAPH, err);
      return;
    }

    switch (req.suffix[1]) {
      case ("vertex") :
        post_graph_vertex(req, res, g);
        break;

      case ("edge") :
        post_graph_edge(req, res, g);
        break;

      case ("vertices") :
        post_graph_vertices(req, res, g);
        break;

      case ("edges") :
        post_graph_edges(req, res, g);
        break;

     default:
        actions.resultUnsupported(req, res);
     }

  }
  else {
    actions.resultUnsupported(req, res);
  }
}

////////////////////////////////////////////////////////////////////////////////
/// @brief handle get requests
////////////////////////////////////////////////////////////////////////////////

function get_graph (req, res) {
  if (req.suffix.length === 0) {
    // GET /_api/graph
    actions.resultUnsupported(req, res);
  }
  else if (req.suffix.length === 1) {
    // GET /_api/graph/<key>
    get_graph_graph(req, res);
  }
  else {
    // GET /_api/graph/<key>/...
    try {
      var g = graph_by_request(req);
    }
    catch (err) {
      actions.resultNotFound(req, res, actions.ERROR_GRAPH_INVALID_GRAPH, err);
      return;
    }

    switch (req.suffix[1]) {
      case ("vertex") :
        get_graph_vertex(req, res, g);
        break;

      case ("edge") :
        get_graph_edge(req, res, g);
        break;

      default:
        actions.resultUnsupported(req, res);
    }
  }
}

////////////////////////////////////////////////////////////////////////////////
/// @brief handle put requests
////////////////////////////////////////////////////////////////////////////////

function put_graph (req, res) {
  if (req.suffix.length < 2) {
    // PUT /_api/graph
    actions.resultUnsupported(req, res);
  }
  else {
    // PUT /_api/graph/<key>/...
    try {
      var g = graph_by_request(req);
    }
    catch (err) {
      actions.resultNotFound(req, res, actions.ERROR_GRAPH_INVALID_GRAPH, err);
      return;
    }

    switch (req.suffix[1]) {
      case ("vertex") :
        put_graph_vertex(req, res, g);
        break;

      case ("edge") :
        put_graph_edge(req, res, g);
        break;

      default:
        actions.resultUnsupported(req, res);
    }
  }
}

////////////////////////////////////////////////////////////////////////////////
/// @brief handle patch requests
////////////////////////////////////////////////////////////////////////////////

function patch_graph (req, res) {
  if (req.suffix.length < 2) {
    // PATCH /_api/graph
    actions.resultUnsupported(req, res);
  }
  else {
    // PATCH /_api/graph/<key>/...
    try {
      var g = graph_by_request(req);
    }
    catch (err) {
      actions.resultNotFound(req, res, actions.ERROR_GRAPH_INVALID_GRAPH, err);
      return;
    }

    switch (req.suffix[1]) {
      case ("vertex") :
        patch_graph_vertex(req, res, g);
        break;

      case ("edge") :
        patch_graph_edge(req, res, g);
        break;

      default:
        actions.resultUnsupported(req, res);
    }
  }
}

////////////////////////////////////////////////////////////////////////////////
/// @brief handle delete requests
////////////////////////////////////////////////////////////////////////////////

function delete_graph (req, res) {
  if (req.suffix.length === 0) {
    // DELETE /_api/graph
    actions.resultUnsupported(req, res);
  }
  else if (req.suffix.length === 1) {
    // DELETE /_api/graph/<key>
    delete_graph_graph(req, res);
  }
  else {
    // DELETE /_api/graph/<key>/...
    try {
      var g = graph_by_request(req);
    }
    catch (err) {
      actions.resultNotFound(req, res, actions.ERROR_GRAPH_INVALID_GRAPH, err);
      return;
    }

    switch (req.suffix[1]) {
      case ("vertex") :
        delete_graph_vertex(req, res, g);
        break;

      case ("edge") :
        delete_graph_edge(req, res, g);
        break;

     default:
        actions.resultUnsupported(req, res);
     }

  }
}

////////////////////////////////////////////////////////////////////////////////
/// @brief actions gateway
////////////////////////////////////////////////////////////////////////////////

actions.defineHttp({
  url : GRAPH_URL_PREFIX,
  context : GRAPH_CONTEXT,

  callback : function (req, res) {
    try {
      switch (req.requestType) {
        case (actions.POST) :
          post_graph(req, res);
          break;

        case (actions.DELETE) :
          delete_graph(req, res);
          break;

        case (actions.GET) :
          get_graph(req, res);
          break;

        case (actions.PUT) :
          put_graph(req, res);
          break;

        case (actions.PATCH) :
          patch_graph(req, res);
          break;

        default:
          actions.resultUnsupported(req, res);
      }
    }
    catch (err) {
      actions.resultException(req, res, err, undefined, false);
    }
  }
});

////////////////////////////////////////////////////////////////////////////////
/// @}
////////////////////////////////////////////////////////////////////////////////

// -----------------------------------------------------------------------------
// --SECTION--                                                       END-OF-FILE
// -----------------------------------------------------------------------------

// Local Variables:
// mode: outline-minor
// outline-regexp: "^\\(/// @brief\\|/// @addtogroup\\|// --SECTION--\\|/// @page\\|/// @}\\)"
// End:<|MERGE_RESOLUTION|>--- conflicted
+++ resolved
@@ -380,19 +380,11 @@
 /// @RESTRETURNCODES
 /// 
 /// @RESTRETURNCODE{200}
-<<<<<<< HEAD
-/// is returned if the graph was deleted sucessfully and `waitForSync` was
-/// `true`.
-///
-/// @RESTRETURNCODE{202}
-/// is returned if the graph was deleted sucessfully and `waitForSync` was
-=======
 /// is returned if the graph was deleted and `waitForSync` was
 /// `true`.
 ///
 /// @RESTRETURNCODE{202}
 /// is returned if the graph was deleted and `waitForSync` was
->>>>>>> 3021ba7f
 /// `false`.
 ///
 /// @RESTRETURNCODE{404}
