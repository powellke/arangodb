--- conflicted
+++ resolved
@@ -428,13 +428,8 @@
     }
 
     else {
-<<<<<<< HEAD
       actions.resultNotFound(req, res, actions.ERROR_HTTP_NOT_FOUND,
                              "expecting one of the resources 'count', 'figures', 'properties', 'parameter'");
-=======
-      actions.resultNotFound(req, res, actions.errors.ERROR_HTTP_NOT_FOUND, 
-			     "expecting one of the resources 'count', 'figures', 'properties', 'parameter'");
->>>>>>> ba26708f
     }
   }
   else {
@@ -706,13 +701,7 @@
     put_api_collection_rename(req, res, collection);
   }
   else {
-<<<<<<< HEAD
-    actions.resultNotFound(req,
-			   res,
-			   actions.errors.ERROR_HTTP_NOT_FOUND,
-=======
     actions.resultNotFound(req, res, actions.errors.ERROR_HTTP_NOT_FOUND,
->>>>>>> ba26708f
 			   "expecting one of the actions 'load', 'unload', 'truncate', 'properties', 'rename'");
   }
 }
