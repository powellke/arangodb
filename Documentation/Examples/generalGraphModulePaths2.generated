arangosh&gt; <span class="hljs-keyword">var</span> examples = <span class="hljs-built_in">require</span>(<span class="hljs-string">"org/arangodb/graph-examples/example-graph.js"</span>);
arangosh&gt; <span class="hljs-keyword">var</span> g = examples.loadGraph(<span class="hljs-string">"social"</span>);
arangosh&gt; g._paths({direction : <span class="hljs-string">'inbound'</span>, minLength : <span class="hljs-number">1</span>, maxLength :  <span class="hljs-number">2</span>});
[ 
  [ 
    { 
      <span class="hljs-string">"vertices"</span> : [ 
        { 
          <span class="hljs-string">"_id"</span> : <span class="hljs-string">"female/diana"</span>, 
          <span class="hljs-string">"_key"</span> : <span class="hljs-string">"diana"</span>, 
<<<<<<< HEAD
          <span class="hljs-string">"_rev"</span> : <span class="hljs-string">"1710875897"</span>, 
=======
          <span class="hljs-string">"_rev"</span> : <span class="hljs-string">"1709875756"</span>, 
>>>>>>> 1b8e6ddf
          <span class="hljs-string">"name"</span> : <span class="hljs-string">"Diana"</span> 
        }, 
        { 
          <span class="hljs-string">"_id"</span> : <span class="hljs-string">"male/charly"</span>, 
          <span class="hljs-string">"_key"</span> : <span class="hljs-string">"charly"</span>, 
<<<<<<< HEAD
          <span class="hljs-string">"_rev"</span> : <span class="hljs-string">"1710679289"</span>, 
=======
          <span class="hljs-string">"_rev"</span> : <span class="hljs-string">"1709679148"</span>, 
>>>>>>> 1b8e6ddf
          <span class="hljs-string">"name"</span> : <span class="hljs-string">"Charly"</span> 
        } 
      ], 
      <span class="hljs-string">"edges"</span> : [ 
        { 
          <span class="hljs-string">"_id"</span> : <span class="hljs-string">"relation/charlyAndDiana"</span>, 
          <span class="hljs-string">"_key"</span> : <span class="hljs-string">"charlyAndDiana"</span>, 
<<<<<<< HEAD
          <span class="hljs-string">"_rev"</span> : <span class="hljs-string">"1711662329"</span>, 
=======
          <span class="hljs-string">"_rev"</span> : <span class="hljs-string">"1710662188"</span>, 
>>>>>>> 1b8e6ddf
          <span class="hljs-string">"_from"</span> : <span class="hljs-string">"male/charly"</span>, 
          <span class="hljs-string">"_to"</span> : <span class="hljs-string">"female/diana"</span>, 
          <span class="hljs-string">"type"</span> : <span class="hljs-string">"married"</span> 
        } 
      ], 
      <span class="hljs-string">"source"</span> : { 
        <span class="hljs-string">"_id"</span> : <span class="hljs-string">"female/diana"</span>, 
        <span class="hljs-string">"_key"</span> : <span class="hljs-string">"diana"</span>, 
<<<<<<< HEAD
        <span class="hljs-string">"_rev"</span> : <span class="hljs-string">"1710875897"</span>, 
=======
        <span class="hljs-string">"_rev"</span> : <span class="hljs-string">"1709875756"</span>, 
>>>>>>> 1b8e6ddf
        <span class="hljs-string">"name"</span> : <span class="hljs-string">"Diana"</span> 
      }, 
      <span class="hljs-string">"destination"</span> : { 
        <span class="hljs-string">"_id"</span> : <span class="hljs-string">"male/charly"</span>, 
        <span class="hljs-string">"_key"</span> : <span class="hljs-string">"charly"</span>, 
<<<<<<< HEAD
        <span class="hljs-string">"_rev"</span> : <span class="hljs-string">"1710679289"</span>, 
=======
        <span class="hljs-string">"_rev"</span> : <span class="hljs-string">"1709679148"</span>, 
>>>>>>> 1b8e6ddf
        <span class="hljs-string">"name"</span> : <span class="hljs-string">"Charly"</span> 
      } 
    }, 
    { 
      <span class="hljs-string">"vertices"</span> : [ 
        { 
          <span class="hljs-string">"_id"</span> : <span class="hljs-string">"female/diana"</span>, 
          <span class="hljs-string">"_key"</span> : <span class="hljs-string">"diana"</span>, 
<<<<<<< HEAD
          <span class="hljs-string">"_rev"</span> : <span class="hljs-string">"1710875897"</span>, 
=======
          <span class="hljs-string">"_rev"</span> : <span class="hljs-string">"1709875756"</span>, 
>>>>>>> 1b8e6ddf
          <span class="hljs-string">"name"</span> : <span class="hljs-string">"Diana"</span> 
        }, 
        { 
          <span class="hljs-string">"_id"</span> : <span class="hljs-string">"male/charly"</span>, 
          <span class="hljs-string">"_key"</span> : <span class="hljs-string">"charly"</span>, 
<<<<<<< HEAD
          <span class="hljs-string">"_rev"</span> : <span class="hljs-string">"1710679289"</span>, 
=======
          <span class="hljs-string">"_rev"</span> : <span class="hljs-string">"1709679148"</span>, 
>>>>>>> 1b8e6ddf
          <span class="hljs-string">"name"</span> : <span class="hljs-string">"Charly"</span> 
        }, 
        { 
          <span class="hljs-string">"_id"</span> : <span class="hljs-string">"female/alice"</span>, 
          <span class="hljs-string">"_key"</span> : <span class="hljs-string">"alice"</span>, 
<<<<<<< HEAD
          <span class="hljs-string">"_rev"</span> : <span class="hljs-string">"1710155001"</span>, 
=======
          <span class="hljs-string">"_rev"</span> : <span class="hljs-string">"1709154860"</span>, 
>>>>>>> 1b8e6ddf
          <span class="hljs-string">"name"</span> : <span class="hljs-string">"Alice"</span> 
        } 
      ], 
      <span class="hljs-string">"edges"</span> : [ 
        { 
          <span class="hljs-string">"_id"</span> : <span class="hljs-string">"relation/charlyAndDiana"</span>, 
          <span class="hljs-string">"_key"</span> : <span class="hljs-string">"charlyAndDiana"</span>, 
<<<<<<< HEAD
          <span class="hljs-string">"_rev"</span> : <span class="hljs-string">"1711662329"</span>, 
=======
          <span class="hljs-string">"_rev"</span> : <span class="hljs-string">"1710662188"</span>, 
>>>>>>> 1b8e6ddf
          <span class="hljs-string">"_from"</span> : <span class="hljs-string">"male/charly"</span>, 
          <span class="hljs-string">"_to"</span> : <span class="hljs-string">"female/diana"</span>, 
          <span class="hljs-string">"type"</span> : <span class="hljs-string">"married"</span> 
        }, 
        { 
          <span class="hljs-string">"_id"</span> : <span class="hljs-string">"relation/aliceAndCharly"</span>, 
          <span class="hljs-string">"_key"</span> : <span class="hljs-string">"aliceAndCharly"</span>, 
<<<<<<< HEAD
          <span class="hljs-string">"_rev"</span> : <span class="hljs-string">"1711465721"</span>, 
=======
          <span class="hljs-string">"_rev"</span> : <span class="hljs-string">"1710465580"</span>, 
>>>>>>> 1b8e6ddf
          <span class="hljs-string">"_from"</span> : <span class="hljs-string">"female/alice"</span>, 
          <span class="hljs-string">"_to"</span> : <span class="hljs-string">"male/charly"</span>, 
          <span class="hljs-string">"type"</span> : <span class="hljs-string">"friend"</span> 
        } 
      ], 
      <span class="hljs-string">"source"</span> : { 
        <span class="hljs-string">"_id"</span> : <span class="hljs-string">"female/diana"</span>, 
        <span class="hljs-string">"_key"</span> : <span class="hljs-string">"diana"</span>, 
<<<<<<< HEAD
        <span class="hljs-string">"_rev"</span> : <span class="hljs-string">"1710875897"</span>, 
=======
        <span class="hljs-string">"_rev"</span> : <span class="hljs-string">"1709875756"</span>, 
>>>>>>> 1b8e6ddf
        <span class="hljs-string">"name"</span> : <span class="hljs-string">"Diana"</span> 
      }, 
      <span class="hljs-string">"destination"</span> : { 
        <span class="hljs-string">"_id"</span> : <span class="hljs-string">"female/alice"</span>, 
        <span class="hljs-string">"_key"</span> : <span class="hljs-string">"alice"</span>, 
<<<<<<< HEAD
        <span class="hljs-string">"_rev"</span> : <span class="hljs-string">"1710155001"</span>, 
=======
        <span class="hljs-string">"_rev"</span> : <span class="hljs-string">"1709154860"</span>, 
>>>>>>> 1b8e6ddf
        <span class="hljs-string">"name"</span> : <span class="hljs-string">"Alice"</span> 
      } 
    }, 
    { 
      <span class="hljs-string">"vertices"</span> : [ 
        { 
          <span class="hljs-string">"_id"</span> : <span class="hljs-string">"female/diana"</span>, 
          <span class="hljs-string">"_key"</span> : <span class="hljs-string">"diana"</span>, 
<<<<<<< HEAD
          <span class="hljs-string">"_rev"</span> : <span class="hljs-string">"1710875897"</span>, 
=======
          <span class="hljs-string">"_rev"</span> : <span class="hljs-string">"1709875756"</span>, 
>>>>>>> 1b8e6ddf
          <span class="hljs-string">"name"</span> : <span class="hljs-string">"Diana"</span> 
        }, 
        { 
          <span class="hljs-string">"_id"</span> : <span class="hljs-string">"male/bob"</span>, 
          <span class="hljs-string">"_key"</span> : <span class="hljs-string">"bob"</span>, 
<<<<<<< HEAD
          <span class="hljs-string">"_rev"</span> : <span class="hljs-string">"1710482681"</span>, 
=======
          <span class="hljs-string">"_rev"</span> : <span class="hljs-string">"1709482540"</span>, 
>>>>>>> 1b8e6ddf
          <span class="hljs-string">"name"</span> : <span class="hljs-string">"Bob"</span> 
        } 
      ], 
      <span class="hljs-string">"edges"</span> : [ 
        { 
          <span class="hljs-string">"_id"</span> : <span class="hljs-string">"relation/bobAndDiana"</span>, 
          <span class="hljs-string">"_key"</span> : <span class="hljs-string">"bobAndDiana"</span>, 
<<<<<<< HEAD
          <span class="hljs-string">"_rev"</span> : <span class="hljs-string">"1711858937"</span>, 
=======
          <span class="hljs-string">"_rev"</span> : <span class="hljs-string">"1710858796"</span>, 
>>>>>>> 1b8e6ddf
          <span class="hljs-string">"_from"</span> : <span class="hljs-string">"male/bob"</span>, 
          <span class="hljs-string">"_to"</span> : <span class="hljs-string">"female/diana"</span>, 
          <span class="hljs-string">"type"</span> : <span class="hljs-string">"friend"</span> 
        } 
      ], 
      <span class="hljs-string">"source"</span> : { 
        <span class="hljs-string">"_id"</span> : <span class="hljs-string">"female/diana"</span>, 
        <span class="hljs-string">"_key"</span> : <span class="hljs-string">"diana"</span>, 
<<<<<<< HEAD
        <span class="hljs-string">"_rev"</span> : <span class="hljs-string">"1710875897"</span>, 
=======
        <span class="hljs-string">"_rev"</span> : <span class="hljs-string">"1709875756"</span>, 
>>>>>>> 1b8e6ddf
        <span class="hljs-string">"name"</span> : <span class="hljs-string">"Diana"</span> 
      }, 
      <span class="hljs-string">"destination"</span> : { 
        <span class="hljs-string">"_id"</span> : <span class="hljs-string">"male/bob"</span>, 
        <span class="hljs-string">"_key"</span> : <span class="hljs-string">"bob"</span>, 
<<<<<<< HEAD
        <span class="hljs-string">"_rev"</span> : <span class="hljs-string">"1710482681"</span>, 
=======
        <span class="hljs-string">"_rev"</span> : <span class="hljs-string">"1709482540"</span>, 
>>>>>>> 1b8e6ddf
        <span class="hljs-string">"name"</span> : <span class="hljs-string">"Bob"</span> 
      } 
    }, 
    { 
      <span class="hljs-string">"vertices"</span> : [ 
        { 
          <span class="hljs-string">"_id"</span> : <span class="hljs-string">"female/diana"</span>, 
          <span class="hljs-string">"_key"</span> : <span class="hljs-string">"diana"</span>, 
<<<<<<< HEAD
          <span class="hljs-string">"_rev"</span> : <span class="hljs-string">"1710875897"</span>, 
=======
          <span class="hljs-string">"_rev"</span> : <span class="hljs-string">"1709875756"</span>, 
>>>>>>> 1b8e6ddf
          <span class="hljs-string">"name"</span> : <span class="hljs-string">"Diana"</span> 
        }, 
        { 
          <span class="hljs-string">"_id"</span> : <span class="hljs-string">"male/bob"</span>, 
          <span class="hljs-string">"_key"</span> : <span class="hljs-string">"bob"</span>, 
<<<<<<< HEAD
          <span class="hljs-string">"_rev"</span> : <span class="hljs-string">"1710482681"</span>, 
=======
          <span class="hljs-string">"_rev"</span> : <span class="hljs-string">"1709482540"</span>, 
>>>>>>> 1b8e6ddf
          <span class="hljs-string">"name"</span> : <span class="hljs-string">"Bob"</span> 
        }, 
        { 
          <span class="hljs-string">"_id"</span> : <span class="hljs-string">"female/alice"</span>, 
          <span class="hljs-string">"_key"</span> : <span class="hljs-string">"alice"</span>, 
<<<<<<< HEAD
          <span class="hljs-string">"_rev"</span> : <span class="hljs-string">"1710155001"</span>, 
=======
          <span class="hljs-string">"_rev"</span> : <span class="hljs-string">"1709154860"</span>, 
>>>>>>> 1b8e6ddf
          <span class="hljs-string">"name"</span> : <span class="hljs-string">"Alice"</span> 
        } 
      ], 
      <span class="hljs-string">"edges"</span> : [ 
        { 
          <span class="hljs-string">"_id"</span> : <span class="hljs-string">"relation/bobAndDiana"</span>, 
          <span class="hljs-string">"_key"</span> : <span class="hljs-string">"bobAndDiana"</span>, 
<<<<<<< HEAD
          <span class="hljs-string">"_rev"</span> : <span class="hljs-string">"1711858937"</span>, 
=======
          <span class="hljs-string">"_rev"</span> : <span class="hljs-string">"1710858796"</span>, 
>>>>>>> 1b8e6ddf
          <span class="hljs-string">"_from"</span> : <span class="hljs-string">"male/bob"</span>, 
          <span class="hljs-string">"_to"</span> : <span class="hljs-string">"female/diana"</span>, 
          <span class="hljs-string">"type"</span> : <span class="hljs-string">"friend"</span> 
        }, 
        { 
          <span class="hljs-string">"_id"</span> : <span class="hljs-string">"relation/aliceAndBob"</span>, 
          <span class="hljs-string">"_key"</span> : <span class="hljs-string">"aliceAndBob"</span>, 
<<<<<<< HEAD
          <span class="hljs-string">"_rev"</span> : <span class="hljs-string">"1711203577"</span>, 
=======
          <span class="hljs-string">"_rev"</span> : <span class="hljs-string">"1710203436"</span>, 
>>>>>>> 1b8e6ddf
          <span class="hljs-string">"_from"</span> : <span class="hljs-string">"female/alice"</span>, 
          <span class="hljs-string">"_to"</span> : <span class="hljs-string">"male/bob"</span>, 
          <span class="hljs-string">"type"</span> : <span class="hljs-string">"married"</span> 
        } 
      ], 
      <span class="hljs-string">"source"</span> : { 
        <span class="hljs-string">"_id"</span> : <span class="hljs-string">"female/diana"</span>, 
        <span class="hljs-string">"_key"</span> : <span class="hljs-string">"diana"</span>, 
<<<<<<< HEAD
        <span class="hljs-string">"_rev"</span> : <span class="hljs-string">"1710875897"</span>, 
=======
        <span class="hljs-string">"_rev"</span> : <span class="hljs-string">"1709875756"</span>, 
>>>>>>> 1b8e6ddf
        <span class="hljs-string">"name"</span> : <span class="hljs-string">"Diana"</span> 
      }, 
      <span class="hljs-string">"destination"</span> : { 
        <span class="hljs-string">"_id"</span> : <span class="hljs-string">"female/alice"</span>, 
        <span class="hljs-string">"_key"</span> : <span class="hljs-string">"alice"</span>, 
<<<<<<< HEAD
        <span class="hljs-string">"_rev"</span> : <span class="hljs-string">"1710155001"</span>, 
=======
        <span class="hljs-string">"_rev"</span> : <span class="hljs-string">"1709154860"</span>, 
>>>>>>> 1b8e6ddf
        <span class="hljs-string">"name"</span> : <span class="hljs-string">"Alice"</span> 
      } 
    }, 
    { 
      <span class="hljs-string">"vertices"</span> : [ 
        { 
          <span class="hljs-string">"_id"</span> : <span class="hljs-string">"male/bob"</span>, 
          <span class="hljs-string">"_key"</span> : <span class="hljs-string">"bob"</span>, 
<<<<<<< HEAD
          <span class="hljs-string">"_rev"</span> : <span class="hljs-string">"1710482681"</span>, 
=======
          <span class="hljs-string">"_rev"</span> : <span class="hljs-string">"1709482540"</span>, 
>>>>>>> 1b8e6ddf
          <span class="hljs-string">"name"</span> : <span class="hljs-string">"Bob"</span> 
        }, 
        { 
          <span class="hljs-string">"_id"</span> : <span class="hljs-string">"female/alice"</span>, 
          <span class="hljs-string">"_key"</span> : <span class="hljs-string">"alice"</span>, 
<<<<<<< HEAD
          <span class="hljs-string">"_rev"</span> : <span class="hljs-string">"1710155001"</span>, 
=======
          <span class="hljs-string">"_rev"</span> : <span class="hljs-string">"1709154860"</span>, 
>>>>>>> 1b8e6ddf
          <span class="hljs-string">"name"</span> : <span class="hljs-string">"Alice"</span> 
        } 
      ], 
      <span class="hljs-string">"edges"</span> : [ 
        { 
          <span class="hljs-string">"_id"</span> : <span class="hljs-string">"relation/aliceAndBob"</span>, 
          <span class="hljs-string">"_key"</span> : <span class="hljs-string">"aliceAndBob"</span>, 
<<<<<<< HEAD
          <span class="hljs-string">"_rev"</span> : <span class="hljs-string">"1711203577"</span>, 
=======
          <span class="hljs-string">"_rev"</span> : <span class="hljs-string">"1710203436"</span>, 
>>>>>>> 1b8e6ddf
          <span class="hljs-string">"_from"</span> : <span class="hljs-string">"female/alice"</span>, 
          <span class="hljs-string">"_to"</span> : <span class="hljs-string">"male/bob"</span>, 
          <span class="hljs-string">"type"</span> : <span class="hljs-string">"married"</span> 
        } 
      ], 
      <span class="hljs-string">"source"</span> : { 
        <span class="hljs-string">"_id"</span> : <span class="hljs-string">"male/bob"</span>, 
        <span class="hljs-string">"_key"</span> : <span class="hljs-string">"bob"</span>, 
<<<<<<< HEAD
        <span class="hljs-string">"_rev"</span> : <span class="hljs-string">"1710482681"</span>, 
=======
        <span class="hljs-string">"_rev"</span> : <span class="hljs-string">"1709482540"</span>, 
>>>>>>> 1b8e6ddf
        <span class="hljs-string">"name"</span> : <span class="hljs-string">"Bob"</span> 
      }, 
      <span class="hljs-string">"destination"</span> : { 
        <span class="hljs-string">"_id"</span> : <span class="hljs-string">"female/alice"</span>, 
        <span class="hljs-string">"_key"</span> : <span class="hljs-string">"alice"</span>, 
<<<<<<< HEAD
        <span class="hljs-string">"_rev"</span> : <span class="hljs-string">"1710155001"</span>, 
=======
        <span class="hljs-string">"_rev"</span> : <span class="hljs-string">"1709154860"</span>, 
>>>>>>> 1b8e6ddf
        <span class="hljs-string">"name"</span> : <span class="hljs-string">"Alice"</span> 
      } 
    }, 
    { 
      <span class="hljs-string">"vertices"</span> : [ 
        { 
          <span class="hljs-string">"_id"</span> : <span class="hljs-string">"male/charly"</span>, 
          <span class="hljs-string">"_key"</span> : <span class="hljs-string">"charly"</span>, 
<<<<<<< HEAD
          <span class="hljs-string">"_rev"</span> : <span class="hljs-string">"1710679289"</span>, 
=======
          <span class="hljs-string">"_rev"</span> : <span class="hljs-string">"1709679148"</span>, 
>>>>>>> 1b8e6ddf
          <span class="hljs-string">"name"</span> : <span class="hljs-string">"Charly"</span> 
        }, 
        { 
          <span class="hljs-string">"_id"</span> : <span class="hljs-string">"female/alice"</span>, 
          <span class="hljs-string">"_key"</span> : <span class="hljs-string">"alice"</span>, 
<<<<<<< HEAD
          <span class="hljs-string">"_rev"</span> : <span class="hljs-string">"1710155001"</span>, 
=======
          <span class="hljs-string">"_rev"</span> : <span class="hljs-string">"1709154860"</span>, 
>>>>>>> 1b8e6ddf
          <span class="hljs-string">"name"</span> : <span class="hljs-string">"Alice"</span> 
        } 
      ], 
      <span class="hljs-string">"edges"</span> : [ 
        { 
          <span class="hljs-string">"_id"</span> : <span class="hljs-string">"relation/aliceAndCharly"</span>, 
          <span class="hljs-string">"_key"</span> : <span class="hljs-string">"aliceAndCharly"</span>, 
<<<<<<< HEAD
          <span class="hljs-string">"_rev"</span> : <span class="hljs-string">"1711465721"</span>, 
=======
          <span class="hljs-string">"_rev"</span> : <span class="hljs-string">"1710465580"</span>, 
>>>>>>> 1b8e6ddf
          <span class="hljs-string">"_from"</span> : <span class="hljs-string">"female/alice"</span>, 
          <span class="hljs-string">"_to"</span> : <span class="hljs-string">"male/charly"</span>, 
          <span class="hljs-string">"type"</span> : <span class="hljs-string">"friend"</span> 
        } 
      ], 
      <span class="hljs-string">"source"</span> : { 
        <span class="hljs-string">"_id"</span> : <span class="hljs-string">"male/charly"</span>, 
        <span class="hljs-string">"_key"</span> : <span class="hljs-string">"charly"</span>, 
<<<<<<< HEAD
        <span class="hljs-string">"_rev"</span> : <span class="hljs-string">"1710679289"</span>, 
=======
        <span class="hljs-string">"_rev"</span> : <span class="hljs-string">"1709679148"</span>, 
>>>>>>> 1b8e6ddf
        <span class="hljs-string">"name"</span> : <span class="hljs-string">"Charly"</span> 
      }, 
      <span class="hljs-string">"destination"</span> : { 
        <span class="hljs-string">"_id"</span> : <span class="hljs-string">"female/alice"</span>, 
        <span class="hljs-string">"_key"</span> : <span class="hljs-string">"alice"</span>, 
<<<<<<< HEAD
        <span class="hljs-string">"_rev"</span> : <span class="hljs-string">"1710155001"</span>, 
=======
        <span class="hljs-string">"_rev"</span> : <span class="hljs-string">"1709154860"</span>, 
>>>>>>> 1b8e6ddf
        <span class="hljs-string">"name"</span> : <span class="hljs-string">"Alice"</span> 
      } 
    } 
  ] 
]<|MERGE_RESOLUTION|>--- conflicted
+++ resolved
@@ -8,21 +8,13 @@
         { 
           <span class="hljs-string">"_id"</span> : <span class="hljs-string">"female/diana"</span>, 
           <span class="hljs-string">"_key"</span> : <span class="hljs-string">"diana"</span>, 
-<<<<<<< HEAD
-          <span class="hljs-string">"_rev"</span> : <span class="hljs-string">"1710875897"</span>, 
-=======
-          <span class="hljs-string">"_rev"</span> : <span class="hljs-string">"1709875756"</span>, 
->>>>>>> 1b8e6ddf
+          <span class="hljs-string">"_rev"</span> : <span class="hljs-string">"1709875756"</span>, 
           <span class="hljs-string">"name"</span> : <span class="hljs-string">"Diana"</span> 
         }, 
         { 
           <span class="hljs-string">"_id"</span> : <span class="hljs-string">"male/charly"</span>, 
           <span class="hljs-string">"_key"</span> : <span class="hljs-string">"charly"</span>, 
-<<<<<<< HEAD
-          <span class="hljs-string">"_rev"</span> : <span class="hljs-string">"1710679289"</span>, 
-=======
           <span class="hljs-string">"_rev"</span> : <span class="hljs-string">"1709679148"</span>, 
->>>>>>> 1b8e6ddf
           <span class="hljs-string">"name"</span> : <span class="hljs-string">"Charly"</span> 
         } 
       ], 
@@ -30,11 +22,7 @@
         { 
           <span class="hljs-string">"_id"</span> : <span class="hljs-string">"relation/charlyAndDiana"</span>, 
           <span class="hljs-string">"_key"</span> : <span class="hljs-string">"charlyAndDiana"</span>, 
-<<<<<<< HEAD
-          <span class="hljs-string">"_rev"</span> : <span class="hljs-string">"1711662329"</span>, 
-=======
           <span class="hljs-string">"_rev"</span> : <span class="hljs-string">"1710662188"</span>, 
->>>>>>> 1b8e6ddf
           <span class="hljs-string">"_from"</span> : <span class="hljs-string">"male/charly"</span>, 
           <span class="hljs-string">"_to"</span> : <span class="hljs-string">"female/diana"</span>, 
           <span class="hljs-string">"type"</span> : <span class="hljs-string">"married"</span> 
@@ -43,21 +31,13 @@
       <span class="hljs-string">"source"</span> : { 
         <span class="hljs-string">"_id"</span> : <span class="hljs-string">"female/diana"</span>, 
         <span class="hljs-string">"_key"</span> : <span class="hljs-string">"diana"</span>, 
-<<<<<<< HEAD
-        <span class="hljs-string">"_rev"</span> : <span class="hljs-string">"1710875897"</span>, 
-=======
-        <span class="hljs-string">"_rev"</span> : <span class="hljs-string">"1709875756"</span>, 
->>>>>>> 1b8e6ddf
+        <span class="hljs-string">"_rev"</span> : <span class="hljs-string">"1709875756"</span>, 
         <span class="hljs-string">"name"</span> : <span class="hljs-string">"Diana"</span> 
       }, 
       <span class="hljs-string">"destination"</span> : { 
         <span class="hljs-string">"_id"</span> : <span class="hljs-string">"male/charly"</span>, 
         <span class="hljs-string">"_key"</span> : <span class="hljs-string">"charly"</span>, 
-<<<<<<< HEAD
-        <span class="hljs-string">"_rev"</span> : <span class="hljs-string">"1710679289"</span>, 
-=======
         <span class="hljs-string">"_rev"</span> : <span class="hljs-string">"1709679148"</span>, 
->>>>>>> 1b8e6ddf
         <span class="hljs-string">"name"</span> : <span class="hljs-string">"Charly"</span> 
       } 
     }, 
@@ -66,31 +46,19 @@
         { 
           <span class="hljs-string">"_id"</span> : <span class="hljs-string">"female/diana"</span>, 
           <span class="hljs-string">"_key"</span> : <span class="hljs-string">"diana"</span>, 
-<<<<<<< HEAD
-          <span class="hljs-string">"_rev"</span> : <span class="hljs-string">"1710875897"</span>, 
-=======
-          <span class="hljs-string">"_rev"</span> : <span class="hljs-string">"1709875756"</span>, 
->>>>>>> 1b8e6ddf
+          <span class="hljs-string">"_rev"</span> : <span class="hljs-string">"1709875756"</span>, 
           <span class="hljs-string">"name"</span> : <span class="hljs-string">"Diana"</span> 
         }, 
         { 
           <span class="hljs-string">"_id"</span> : <span class="hljs-string">"male/charly"</span>, 
           <span class="hljs-string">"_key"</span> : <span class="hljs-string">"charly"</span>, 
-<<<<<<< HEAD
-          <span class="hljs-string">"_rev"</span> : <span class="hljs-string">"1710679289"</span>, 
-=======
           <span class="hljs-string">"_rev"</span> : <span class="hljs-string">"1709679148"</span>, 
->>>>>>> 1b8e6ddf
           <span class="hljs-string">"name"</span> : <span class="hljs-string">"Charly"</span> 
         }, 
         { 
           <span class="hljs-string">"_id"</span> : <span class="hljs-string">"female/alice"</span>, 
           <span class="hljs-string">"_key"</span> : <span class="hljs-string">"alice"</span>, 
-<<<<<<< HEAD
-          <span class="hljs-string">"_rev"</span> : <span class="hljs-string">"1710155001"</span>, 
-=======
-          <span class="hljs-string">"_rev"</span> : <span class="hljs-string">"1709154860"</span>, 
->>>>>>> 1b8e6ddf
+          <span class="hljs-string">"_rev"</span> : <span class="hljs-string">"1709154860"</span>, 
           <span class="hljs-string">"name"</span> : <span class="hljs-string">"Alice"</span> 
         } 
       ], 
@@ -98,11 +66,7 @@
         { 
           <span class="hljs-string">"_id"</span> : <span class="hljs-string">"relation/charlyAndDiana"</span>, 
           <span class="hljs-string">"_key"</span> : <span class="hljs-string">"charlyAndDiana"</span>, 
-<<<<<<< HEAD
-          <span class="hljs-string">"_rev"</span> : <span class="hljs-string">"1711662329"</span>, 
-=======
           <span class="hljs-string">"_rev"</span> : <span class="hljs-string">"1710662188"</span>, 
->>>>>>> 1b8e6ddf
           <span class="hljs-string">"_from"</span> : <span class="hljs-string">"male/charly"</span>, 
           <span class="hljs-string">"_to"</span> : <span class="hljs-string">"female/diana"</span>, 
           <span class="hljs-string">"type"</span> : <span class="hljs-string">"married"</span> 
@@ -110,11 +74,7 @@
         { 
           <span class="hljs-string">"_id"</span> : <span class="hljs-string">"relation/aliceAndCharly"</span>, 
           <span class="hljs-string">"_key"</span> : <span class="hljs-string">"aliceAndCharly"</span>, 
-<<<<<<< HEAD
-          <span class="hljs-string">"_rev"</span> : <span class="hljs-string">"1711465721"</span>, 
-=======
           <span class="hljs-string">"_rev"</span> : <span class="hljs-string">"1710465580"</span>, 
->>>>>>> 1b8e6ddf
           <span class="hljs-string">"_from"</span> : <span class="hljs-string">"female/alice"</span>, 
           <span class="hljs-string">"_to"</span> : <span class="hljs-string">"male/charly"</span>, 
           <span class="hljs-string">"type"</span> : <span class="hljs-string">"friend"</span> 
@@ -123,44 +83,28 @@
       <span class="hljs-string">"source"</span> : { 
         <span class="hljs-string">"_id"</span> : <span class="hljs-string">"female/diana"</span>, 
         <span class="hljs-string">"_key"</span> : <span class="hljs-string">"diana"</span>, 
-<<<<<<< HEAD
-        <span class="hljs-string">"_rev"</span> : <span class="hljs-string">"1710875897"</span>, 
-=======
-        <span class="hljs-string">"_rev"</span> : <span class="hljs-string">"1709875756"</span>, 
->>>>>>> 1b8e6ddf
-        <span class="hljs-string">"name"</span> : <span class="hljs-string">"Diana"</span> 
-      }, 
-      <span class="hljs-string">"destination"</span> : { 
-        <span class="hljs-string">"_id"</span> : <span class="hljs-string">"female/alice"</span>, 
-        <span class="hljs-string">"_key"</span> : <span class="hljs-string">"alice"</span>, 
-<<<<<<< HEAD
-        <span class="hljs-string">"_rev"</span> : <span class="hljs-string">"1710155001"</span>, 
-=======
-        <span class="hljs-string">"_rev"</span> : <span class="hljs-string">"1709154860"</span>, 
->>>>>>> 1b8e6ddf
-        <span class="hljs-string">"name"</span> : <span class="hljs-string">"Alice"</span> 
-      } 
-    }, 
-    { 
-      <span class="hljs-string">"vertices"</span> : [ 
-        { 
-          <span class="hljs-string">"_id"</span> : <span class="hljs-string">"female/diana"</span>, 
-          <span class="hljs-string">"_key"</span> : <span class="hljs-string">"diana"</span>, 
-<<<<<<< HEAD
-          <span class="hljs-string">"_rev"</span> : <span class="hljs-string">"1710875897"</span>, 
-=======
-          <span class="hljs-string">"_rev"</span> : <span class="hljs-string">"1709875756"</span>, 
->>>>>>> 1b8e6ddf
+        <span class="hljs-string">"_rev"</span> : <span class="hljs-string">"1709875756"</span>, 
+        <span class="hljs-string">"name"</span> : <span class="hljs-string">"Diana"</span> 
+      }, 
+      <span class="hljs-string">"destination"</span> : { 
+        <span class="hljs-string">"_id"</span> : <span class="hljs-string">"female/alice"</span>, 
+        <span class="hljs-string">"_key"</span> : <span class="hljs-string">"alice"</span>, 
+        <span class="hljs-string">"_rev"</span> : <span class="hljs-string">"1709154860"</span>, 
+        <span class="hljs-string">"name"</span> : <span class="hljs-string">"Alice"</span> 
+      } 
+    }, 
+    { 
+      <span class="hljs-string">"vertices"</span> : [ 
+        { 
+          <span class="hljs-string">"_id"</span> : <span class="hljs-string">"female/diana"</span>, 
+          <span class="hljs-string">"_key"</span> : <span class="hljs-string">"diana"</span>, 
+          <span class="hljs-string">"_rev"</span> : <span class="hljs-string">"1709875756"</span>, 
           <span class="hljs-string">"name"</span> : <span class="hljs-string">"Diana"</span> 
         }, 
         { 
           <span class="hljs-string">"_id"</span> : <span class="hljs-string">"male/bob"</span>, 
           <span class="hljs-string">"_key"</span> : <span class="hljs-string">"bob"</span>, 
-<<<<<<< HEAD
-          <span class="hljs-string">"_rev"</span> : <span class="hljs-string">"1710482681"</span>, 
-=======
           <span class="hljs-string">"_rev"</span> : <span class="hljs-string">"1709482540"</span>, 
->>>>>>> 1b8e6ddf
           <span class="hljs-string">"name"</span> : <span class="hljs-string">"Bob"</span> 
         } 
       ], 
@@ -168,11 +112,7 @@
         { 
           <span class="hljs-string">"_id"</span> : <span class="hljs-string">"relation/bobAndDiana"</span>, 
           <span class="hljs-string">"_key"</span> : <span class="hljs-string">"bobAndDiana"</span>, 
-<<<<<<< HEAD
-          <span class="hljs-string">"_rev"</span> : <span class="hljs-string">"1711858937"</span>, 
-=======
           <span class="hljs-string">"_rev"</span> : <span class="hljs-string">"1710858796"</span>, 
->>>>>>> 1b8e6ddf
           <span class="hljs-string">"_from"</span> : <span class="hljs-string">"male/bob"</span>, 
           <span class="hljs-string">"_to"</span> : <span class="hljs-string">"female/diana"</span>, 
           <span class="hljs-string">"type"</span> : <span class="hljs-string">"friend"</span> 
@@ -181,21 +121,13 @@
       <span class="hljs-string">"source"</span> : { 
         <span class="hljs-string">"_id"</span> : <span class="hljs-string">"female/diana"</span>, 
         <span class="hljs-string">"_key"</span> : <span class="hljs-string">"diana"</span>, 
-<<<<<<< HEAD
-        <span class="hljs-string">"_rev"</span> : <span class="hljs-string">"1710875897"</span>, 
-=======
-        <span class="hljs-string">"_rev"</span> : <span class="hljs-string">"1709875756"</span>, 
->>>>>>> 1b8e6ddf
+        <span class="hljs-string">"_rev"</span> : <span class="hljs-string">"1709875756"</span>, 
         <span class="hljs-string">"name"</span> : <span class="hljs-string">"Diana"</span> 
       }, 
       <span class="hljs-string">"destination"</span> : { 
         <span class="hljs-string">"_id"</span> : <span class="hljs-string">"male/bob"</span>, 
         <span class="hljs-string">"_key"</span> : <span class="hljs-string">"bob"</span>, 
-<<<<<<< HEAD
-        <span class="hljs-string">"_rev"</span> : <span class="hljs-string">"1710482681"</span>, 
-=======
         <span class="hljs-string">"_rev"</span> : <span class="hljs-string">"1709482540"</span>, 
->>>>>>> 1b8e6ddf
         <span class="hljs-string">"name"</span> : <span class="hljs-string">"Bob"</span> 
       } 
     }, 
@@ -204,31 +136,19 @@
         { 
           <span class="hljs-string">"_id"</span> : <span class="hljs-string">"female/diana"</span>, 
           <span class="hljs-string">"_key"</span> : <span class="hljs-string">"diana"</span>, 
-<<<<<<< HEAD
-          <span class="hljs-string">"_rev"</span> : <span class="hljs-string">"1710875897"</span>, 
-=======
-          <span class="hljs-string">"_rev"</span> : <span class="hljs-string">"1709875756"</span>, 
->>>>>>> 1b8e6ddf
+          <span class="hljs-string">"_rev"</span> : <span class="hljs-string">"1709875756"</span>, 
           <span class="hljs-string">"name"</span> : <span class="hljs-string">"Diana"</span> 
         }, 
         { 
           <span class="hljs-string">"_id"</span> : <span class="hljs-string">"male/bob"</span>, 
           <span class="hljs-string">"_key"</span> : <span class="hljs-string">"bob"</span>, 
-<<<<<<< HEAD
-          <span class="hljs-string">"_rev"</span> : <span class="hljs-string">"1710482681"</span>, 
-=======
           <span class="hljs-string">"_rev"</span> : <span class="hljs-string">"1709482540"</span>, 
->>>>>>> 1b8e6ddf
           <span class="hljs-string">"name"</span> : <span class="hljs-string">"Bob"</span> 
         }, 
         { 
           <span class="hljs-string">"_id"</span> : <span class="hljs-string">"female/alice"</span>, 
           <span class="hljs-string">"_key"</span> : <span class="hljs-string">"alice"</span>, 
-<<<<<<< HEAD
-          <span class="hljs-string">"_rev"</span> : <span class="hljs-string">"1710155001"</span>, 
-=======
-          <span class="hljs-string">"_rev"</span> : <span class="hljs-string">"1709154860"</span>, 
->>>>>>> 1b8e6ddf
+          <span class="hljs-string">"_rev"</span> : <span class="hljs-string">"1709154860"</span>, 
           <span class="hljs-string">"name"</span> : <span class="hljs-string">"Alice"</span> 
         } 
       ], 
@@ -236,11 +156,7 @@
         { 
           <span class="hljs-string">"_id"</span> : <span class="hljs-string">"relation/bobAndDiana"</span>, 
           <span class="hljs-string">"_key"</span> : <span class="hljs-string">"bobAndDiana"</span>, 
-<<<<<<< HEAD
-          <span class="hljs-string">"_rev"</span> : <span class="hljs-string">"1711858937"</span>, 
-=======
           <span class="hljs-string">"_rev"</span> : <span class="hljs-string">"1710858796"</span>, 
->>>>>>> 1b8e6ddf
           <span class="hljs-string">"_from"</span> : <span class="hljs-string">"male/bob"</span>, 
           <span class="hljs-string">"_to"</span> : <span class="hljs-string">"female/diana"</span>, 
           <span class="hljs-string">"type"</span> : <span class="hljs-string">"friend"</span> 
@@ -248,11 +164,7 @@
         { 
           <span class="hljs-string">"_id"</span> : <span class="hljs-string">"relation/aliceAndBob"</span>, 
           <span class="hljs-string">"_key"</span> : <span class="hljs-string">"aliceAndBob"</span>, 
-<<<<<<< HEAD
-          <span class="hljs-string">"_rev"</span> : <span class="hljs-string">"1711203577"</span>, 
-=======
           <span class="hljs-string">"_rev"</span> : <span class="hljs-string">"1710203436"</span>, 
->>>>>>> 1b8e6ddf
           <span class="hljs-string">"_from"</span> : <span class="hljs-string">"female/alice"</span>, 
           <span class="hljs-string">"_to"</span> : <span class="hljs-string">"male/bob"</span>, 
           <span class="hljs-string">"type"</span> : <span class="hljs-string">"married"</span> 
@@ -261,21 +173,13 @@
       <span class="hljs-string">"source"</span> : { 
         <span class="hljs-string">"_id"</span> : <span class="hljs-string">"female/diana"</span>, 
         <span class="hljs-string">"_key"</span> : <span class="hljs-string">"diana"</span>, 
-<<<<<<< HEAD
-        <span class="hljs-string">"_rev"</span> : <span class="hljs-string">"1710875897"</span>, 
-=======
-        <span class="hljs-string">"_rev"</span> : <span class="hljs-string">"1709875756"</span>, 
->>>>>>> 1b8e6ddf
-        <span class="hljs-string">"name"</span> : <span class="hljs-string">"Diana"</span> 
-      }, 
-      <span class="hljs-string">"destination"</span> : { 
-        <span class="hljs-string">"_id"</span> : <span class="hljs-string">"female/alice"</span>, 
-        <span class="hljs-string">"_key"</span> : <span class="hljs-string">"alice"</span>, 
-<<<<<<< HEAD
-        <span class="hljs-string">"_rev"</span> : <span class="hljs-string">"1710155001"</span>, 
-=======
-        <span class="hljs-string">"_rev"</span> : <span class="hljs-string">"1709154860"</span>, 
->>>>>>> 1b8e6ddf
+        <span class="hljs-string">"_rev"</span> : <span class="hljs-string">"1709875756"</span>, 
+        <span class="hljs-string">"name"</span> : <span class="hljs-string">"Diana"</span> 
+      }, 
+      <span class="hljs-string">"destination"</span> : { 
+        <span class="hljs-string">"_id"</span> : <span class="hljs-string">"female/alice"</span>, 
+        <span class="hljs-string">"_key"</span> : <span class="hljs-string">"alice"</span>, 
+        <span class="hljs-string">"_rev"</span> : <span class="hljs-string">"1709154860"</span>, 
         <span class="hljs-string">"name"</span> : <span class="hljs-string">"Alice"</span> 
       } 
     }, 
@@ -284,21 +188,13 @@
         { 
           <span class="hljs-string">"_id"</span> : <span class="hljs-string">"male/bob"</span>, 
           <span class="hljs-string">"_key"</span> : <span class="hljs-string">"bob"</span>, 
-<<<<<<< HEAD
-          <span class="hljs-string">"_rev"</span> : <span class="hljs-string">"1710482681"</span>, 
-=======
           <span class="hljs-string">"_rev"</span> : <span class="hljs-string">"1709482540"</span>, 
->>>>>>> 1b8e6ddf
           <span class="hljs-string">"name"</span> : <span class="hljs-string">"Bob"</span> 
         }, 
         { 
           <span class="hljs-string">"_id"</span> : <span class="hljs-string">"female/alice"</span>, 
           <span class="hljs-string">"_key"</span> : <span class="hljs-string">"alice"</span>, 
-<<<<<<< HEAD
-          <span class="hljs-string">"_rev"</span> : <span class="hljs-string">"1710155001"</span>, 
-=======
-          <span class="hljs-string">"_rev"</span> : <span class="hljs-string">"1709154860"</span>, 
->>>>>>> 1b8e6ddf
+          <span class="hljs-string">"_rev"</span> : <span class="hljs-string">"1709154860"</span>, 
           <span class="hljs-string">"name"</span> : <span class="hljs-string">"Alice"</span> 
         } 
       ], 
@@ -306,11 +202,7 @@
         { 
           <span class="hljs-string">"_id"</span> : <span class="hljs-string">"relation/aliceAndBob"</span>, 
           <span class="hljs-string">"_key"</span> : <span class="hljs-string">"aliceAndBob"</span>, 
-<<<<<<< HEAD
-          <span class="hljs-string">"_rev"</span> : <span class="hljs-string">"1711203577"</span>, 
-=======
           <span class="hljs-string">"_rev"</span> : <span class="hljs-string">"1710203436"</span>, 
->>>>>>> 1b8e6ddf
           <span class="hljs-string">"_from"</span> : <span class="hljs-string">"female/alice"</span>, 
           <span class="hljs-string">"_to"</span> : <span class="hljs-string">"male/bob"</span>, 
           <span class="hljs-string">"type"</span> : <span class="hljs-string">"married"</span> 
@@ -319,21 +211,13 @@
       <span class="hljs-string">"source"</span> : { 
         <span class="hljs-string">"_id"</span> : <span class="hljs-string">"male/bob"</span>, 
         <span class="hljs-string">"_key"</span> : <span class="hljs-string">"bob"</span>, 
-<<<<<<< HEAD
-        <span class="hljs-string">"_rev"</span> : <span class="hljs-string">"1710482681"</span>, 
-=======
         <span class="hljs-string">"_rev"</span> : <span class="hljs-string">"1709482540"</span>, 
->>>>>>> 1b8e6ddf
         <span class="hljs-string">"name"</span> : <span class="hljs-string">"Bob"</span> 
       }, 
       <span class="hljs-string">"destination"</span> : { 
         <span class="hljs-string">"_id"</span> : <span class="hljs-string">"female/alice"</span>, 
         <span class="hljs-string">"_key"</span> : <span class="hljs-string">"alice"</span>, 
-<<<<<<< HEAD
-        <span class="hljs-string">"_rev"</span> : <span class="hljs-string">"1710155001"</span>, 
-=======
-        <span class="hljs-string">"_rev"</span> : <span class="hljs-string">"1709154860"</span>, 
->>>>>>> 1b8e6ddf
+        <span class="hljs-string">"_rev"</span> : <span class="hljs-string">"1709154860"</span>, 
         <span class="hljs-string">"name"</span> : <span class="hljs-string">"Alice"</span> 
       } 
     }, 
@@ -342,21 +226,13 @@
         { 
           <span class="hljs-string">"_id"</span> : <span class="hljs-string">"male/charly"</span>, 
           <span class="hljs-string">"_key"</span> : <span class="hljs-string">"charly"</span>, 
-<<<<<<< HEAD
-          <span class="hljs-string">"_rev"</span> : <span class="hljs-string">"1710679289"</span>, 
-=======
           <span class="hljs-string">"_rev"</span> : <span class="hljs-string">"1709679148"</span>, 
->>>>>>> 1b8e6ddf
           <span class="hljs-string">"name"</span> : <span class="hljs-string">"Charly"</span> 
         }, 
         { 
           <span class="hljs-string">"_id"</span> : <span class="hljs-string">"female/alice"</span>, 
           <span class="hljs-string">"_key"</span> : <span class="hljs-string">"alice"</span>, 
-<<<<<<< HEAD
-          <span class="hljs-string">"_rev"</span> : <span class="hljs-string">"1710155001"</span>, 
-=======
-          <span class="hljs-string">"_rev"</span> : <span class="hljs-string">"1709154860"</span>, 
->>>>>>> 1b8e6ddf
+          <span class="hljs-string">"_rev"</span> : <span class="hljs-string">"1709154860"</span>, 
           <span class="hljs-string">"name"</span> : <span class="hljs-string">"Alice"</span> 
         } 
       ], 
@@ -364,11 +240,7 @@
         { 
           <span class="hljs-string">"_id"</span> : <span class="hljs-string">"relation/aliceAndCharly"</span>, 
           <span class="hljs-string">"_key"</span> : <span class="hljs-string">"aliceAndCharly"</span>, 
-<<<<<<< HEAD
-          <span class="hljs-string">"_rev"</span> : <span class="hljs-string">"1711465721"</span>, 
-=======
           <span class="hljs-string">"_rev"</span> : <span class="hljs-string">"1710465580"</span>, 
->>>>>>> 1b8e6ddf
           <span class="hljs-string">"_from"</span> : <span class="hljs-string">"female/alice"</span>, 
           <span class="hljs-string">"_to"</span> : <span class="hljs-string">"male/charly"</span>, 
           <span class="hljs-string">"type"</span> : <span class="hljs-string">"friend"</span> 
@@ -377,21 +249,13 @@
       <span class="hljs-string">"source"</span> : { 
         <span class="hljs-string">"_id"</span> : <span class="hljs-string">"male/charly"</span>, 
         <span class="hljs-string">"_key"</span> : <span class="hljs-string">"charly"</span>, 
-<<<<<<< HEAD
-        <span class="hljs-string">"_rev"</span> : <span class="hljs-string">"1710679289"</span>, 
-=======
         <span class="hljs-string">"_rev"</span> : <span class="hljs-string">"1709679148"</span>, 
->>>>>>> 1b8e6ddf
         <span class="hljs-string">"name"</span> : <span class="hljs-string">"Charly"</span> 
       }, 
       <span class="hljs-string">"destination"</span> : { 
         <span class="hljs-string">"_id"</span> : <span class="hljs-string">"female/alice"</span>, 
         <span class="hljs-string">"_key"</span> : <span class="hljs-string">"alice"</span>, 
-<<<<<<< HEAD
-        <span class="hljs-string">"_rev"</span> : <span class="hljs-string">"1710155001"</span>, 
-=======
-        <span class="hljs-string">"_rev"</span> : <span class="hljs-string">"1709154860"</span>, 
->>>>>>> 1b8e6ddf
+        <span class="hljs-string">"_rev"</span> : <span class="hljs-string">"1709154860"</span>, 
         <span class="hljs-string">"name"</span> : <span class="hljs-string">"Alice"</span> 
       } 
     } 
