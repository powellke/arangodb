arangosh> a1 = db.example.insert({"a" : 1});
{ 
<<<<<<< HEAD
  "_id" : "example/489634978", 
  "_rev" : "489634978", 
  "_key" : "489634978" 
}
arangosh> a2 = db.example.update(a1, {"b" : 2, "c" : 3});
{ 
  "_id" : "example/489634978", 
  "_rev" : "490028194", 
  "_key" : "489634978" 
=======
  "_id" : "example/493276403", 
  "_rev" : "493276403", 
  "_key" : "493276403" 
}
arangosh> a2 = db.example.update(a1, {"b" : 2, "c" : 3});
{ 
  "_id" : "example/493276403", 
  "_rev" : "493669619", 
  "_key" : "493276403" 
>>>>>>> 25aa2a58
}
arangosh> a3 = db.example.update(a1, {"d" : 4});
[ArangoError 1200: precondition failed]
arangosh> a4 = db.example.update(a2, {"e" : 5, "f" : 6 });
{ 
<<<<<<< HEAD
  "_id" : "example/489634978", 
  "_rev" : "490683554", 
  "_key" : "489634978" 
=======
  "_id" : "example/493276403", 
  "_rev" : "494324979", 
  "_key" : "493276403" 
>>>>>>> 25aa2a58
}
arangosh> db.example.document(a4);
{ 
  "a" : 1, 
  "b" : 2, 
  "c" : 3, 
  "e" : 5, 
  "f" : 6, 
<<<<<<< HEAD
  "_id" : "example/489634978", 
  "_rev" : "490683554", 
  "_key" : "489634978" 
}
arangosh> a5 = db.example.update(a4, {"a" : 1, c : 9, e : 42 });
{ 
  "_id" : "example/489634978", 
  "_rev" : "490945698", 
  "_key" : "489634978" 
=======
  "_id" : "example/493276403", 
  "_rev" : "494324979", 
  "_key" : "493276403" 
}
arangosh> a5 = db.example.update(a4, {"a" : 1, c : 9, e : 42 });
{ 
  "_id" : "example/493276403", 
  "_rev" : "494587123", 
  "_key" : "493276403" 
>>>>>>> 25aa2a58
}
arangosh> db.example.document(a5);
{ 
  "a" : 1, 
  "b" : 2, 
  "c" : 9, 
  "e" : 42, 
  "f" : 6, 
<<<<<<< HEAD
  "_id" : "example/489634978", 
  "_rev" : "490945698", 
  "_key" : "489634978" 
=======
  "_id" : "example/493276403", 
  "_rev" : "494587123", 
  "_key" : "493276403" 
>>>>>>> 25aa2a58
}<|MERGE_RESOLUTION|>--- conflicted
+++ resolved
@@ -1,16 +1,5 @@
 arangosh> a1 = db.example.insert({"a" : 1});
 { 
-<<<<<<< HEAD
-  "_id" : "example/489634978", 
-  "_rev" : "489634978", 
-  "_key" : "489634978" 
-}
-arangosh> a2 = db.example.update(a1, {"b" : 2, "c" : 3});
-{ 
-  "_id" : "example/489634978", 
-  "_rev" : "490028194", 
-  "_key" : "489634978" 
-=======
   "_id" : "example/493276403", 
   "_rev" : "493276403", 
   "_key" : "493276403" 
@@ -20,21 +9,14 @@
   "_id" : "example/493276403", 
   "_rev" : "493669619", 
   "_key" : "493276403" 
->>>>>>> 25aa2a58
 }
 arangosh> a3 = db.example.update(a1, {"d" : 4});
 [ArangoError 1200: precondition failed]
 arangosh> a4 = db.example.update(a2, {"e" : 5, "f" : 6 });
 { 
-<<<<<<< HEAD
-  "_id" : "example/489634978", 
-  "_rev" : "490683554", 
-  "_key" : "489634978" 
-=======
   "_id" : "example/493276403", 
   "_rev" : "494324979", 
   "_key" : "493276403" 
->>>>>>> 25aa2a58
 }
 arangosh> db.example.document(a4);
 { 
@@ -43,17 +25,6 @@
   "c" : 3, 
   "e" : 5, 
   "f" : 6, 
-<<<<<<< HEAD
-  "_id" : "example/489634978", 
-  "_rev" : "490683554", 
-  "_key" : "489634978" 
-}
-arangosh> a5 = db.example.update(a4, {"a" : 1, c : 9, e : 42 });
-{ 
-  "_id" : "example/489634978", 
-  "_rev" : "490945698", 
-  "_key" : "489634978" 
-=======
   "_id" : "example/493276403", 
   "_rev" : "494324979", 
   "_key" : "493276403" 
@@ -63,7 +34,6 @@
   "_id" : "example/493276403", 
   "_rev" : "494587123", 
   "_key" : "493276403" 
->>>>>>> 25aa2a58
 }
 arangosh> db.example.document(a5);
 { 
@@ -72,13 +42,7 @@
   "c" : 9, 
   "e" : 42, 
   "f" : 6, 
-<<<<<<< HEAD
-  "_id" : "example/489634978", 
-  "_rev" : "490945698", 
-  "_key" : "489634978" 
-=======
   "_id" : "example/493276403", 
   "_rev" : "494587123", 
   "_key" : "493276403" 
->>>>>>> 25aa2a58
 }