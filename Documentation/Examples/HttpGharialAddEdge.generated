shell> curl -X POST --data-binary @- --dump - http://localhost:8529/_api/gharial/social/edge/relation <<EOF
{ 
  "type" : "friend", 
  "_from" : "female/alice", 
  "_to" : "female/diana" 
}
EOF

HTTP/1.1 202 Accepted
content-type: application/json
<<<<<<< HEAD
etag: 1624784034
=======
etag: 1634389235
>>>>>>> 25aa2a58

{ 
  "error" : false, 
  "code" : 202, 
  "edge" : { 
<<<<<<< HEAD
    "_id" : "relation/1624784034", 
    "_rev" : "1624784034", 
    "_key" : "1624784034" 
=======
    "_id" : "relation/1634389235", 
    "_rev" : "1634389235", 
    "_key" : "1634389235" 
>>>>>>> 25aa2a58
  } 
}<|MERGE_RESOLUTION|>--- conflicted
+++ resolved
@@ -8,24 +8,14 @@
 
 HTTP/1.1 202 Accepted
 content-type: application/json
-<<<<<<< HEAD
-etag: 1624784034
-=======
 etag: 1634389235
->>>>>>> 25aa2a58
 
 { 
   "error" : false, 
   "code" : 202, 
   "edge" : { 
-<<<<<<< HEAD
-    "_id" : "relation/1624784034", 
-    "_rev" : "1624784034", 
-    "_key" : "1624784034" 
-=======
     "_id" : "relation/1634389235", 
     "_rev" : "1634389235", 
     "_key" : "1634389235" 
->>>>>>> 25aa2a58
   } 
 }