--- conflicted
+++ resolved
@@ -2,11 +2,7 @@
 
 HTTP/<span class="hljs-number">1.1</span> <span class="hljs-number">200</span> OK
 content-type: application/json
-<<<<<<< HEAD
-etag: <span class="hljs-number">540796153</span>
-=======
 etag: <span class="hljs-number">537764396</span>
->>>>>>> 1b8e6ddf
 
 { 
   <span class="hljs-string">"error"</span> : <span class="hljs-literal">false</span>, 
@@ -19,10 +15,6 @@
       <span class="hljs-string">"male"</span> 
     ], 
     <span class="hljs-string">"_id"</span> : <span class="hljs-string">"_graphs/social"</span>, 
-<<<<<<< HEAD
-    <span class="hljs-string">"_rev"</span> : <span class="hljs-string">"540796153"</span> 
-=======
     <span class="hljs-string">"_rev"</span> : <span class="hljs-string">"537764396"</span> 
->>>>>>> 1b8e6ddf
   } 
 }