shell> curl -X POST --data-binary @- --dump - http://localhost:8529/_api/graph/graph/edges/v2 <<EOF
{"batchSize" : 100, "filter" : { "direction" : "any" }}
EOF

HTTP/1.1 201 Created
content-type: application/json; charset=utf-8

{ 
  "result" : [ 
    { 
      "_id" : "edges/edge1", 
      "_key" : "edge1", 
<<<<<<< HEAD
      "_rev" : "1388657826", 
=======
      "_rev" : "1409273075", 
>>>>>>> 25aa2a58
      "_from" : "vertices/v1", 
      "_to" : "vertices/v2", 
      "$label" : null, 
      "optional1" : "val1" 
    }, 
    { 
      "_id" : "edges/edge3", 
      "_key" : "edge3", 
<<<<<<< HEAD
      "_rev" : "1389706402", 
=======
      "_rev" : "1410321651", 
>>>>>>> 25aa2a58
      "_from" : "vertices/v2", 
      "_to" : "vertices/v4", 
      "$label" : null, 
      "optional1" : "val1" 
    } 
  ], 
  "hasMore" : false, 
  "extra" : { 
    "stats" : { 
      "writesExecuted" : 0, 
      "writesIgnored" : 0, 
      "scannedFull" : 0, 
      "scannedIndex" : 0, 
      "filtered" : 0 
    }, 
    "warnings" : [ ] 
  }, 
  "error" : false, 
  "code" : 201 
}<|MERGE_RESOLUTION|>--- conflicted
+++ resolved
@@ -10,11 +10,7 @@
     { 
       "_id" : "edges/edge1", 
       "_key" : "edge1", 
-<<<<<<< HEAD
-      "_rev" : "1388657826", 
-=======
       "_rev" : "1409273075", 
->>>>>>> 25aa2a58
       "_from" : "vertices/v1", 
       "_to" : "vertices/v2", 
       "$label" : null, 
@@ -23,11 +19,7 @@
     { 
       "_id" : "edges/edge3", 
       "_key" : "edge3", 
-<<<<<<< HEAD
-      "_rev" : "1389706402", 
-=======
       "_rev" : "1410321651", 
->>>>>>> 25aa2a58
       "_from" : "vertices/v2", 
       "_to" : "vertices/v4", 
       "$label" : null, 
