--- conflicted
+++ resolved
@@ -6,26 +6,14 @@
 content-type: application/json; charset=utf-8
 
 { 
-<<<<<<< HEAD
-  "id" : "1450720418", 
-  "name" : "SampleTask", 
-  "type" : "periodic", 
-  "period" : 2, 
-  "created" : 1432651743.816024, 
-=======
   "id" : "1259523315", 
   "name" : "SampleTask", 
   "type" : "periodic", 
   "period" : 2, 
   "created" : 1432716857.639683, 
->>>>>>> 25aa2a58
   "command" : "(function(params) { require('internal').print(params); })(params)", 
   "database" : "_system", 
   "error" : false, 
   "code" : 200 
 }
-<<<<<<< HEAD
-shell> curl -X DELETE --dump - http://localhost:8529/_api/tasks/1450720418
-=======
 shell> curl -X DELETE --dump - http://localhost:8529/_api/tasks/1259523315
->>>>>>> 25aa2a58
