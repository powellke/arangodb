--- conflicted
+++ resolved
@@ -7,16 +7,9 @@
 ........&gt; ).toArray();
 [ 
   [ 
-<<<<<<< HEAD
-    null, 
-    null, 
-    1, 
-    0 
-=======
     <span class="hljs-literal">null</span>, 
     <span class="hljs-literal">null</span>, 
     <span class="hljs-number">1</span>, 
     <span class="hljs-number">0</span> 
->>>>>>> 1a748b46
   ] 
 ]