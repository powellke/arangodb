shell> curl -X POST --data-binary @- --dump - http://localhost:8529/_api/index?collection=products <<EOF
{ 
  "type" : "geo", 
  "fields" : [ 
    "b" 
  ] 
}
EOF

HTTP/1.1 201 Created
content-type: application/json; charset=utf-8

{ 
<<<<<<< HEAD
  "id" : "products/1350311138", 
=======
  "id" : "products/512209087173", 
>>>>>>> 096ad46f
  "type" : "geo1", 
  "unique" : false, 
  "sparse" : true, 
  "geoJson" : false, 
  "constraint" : false, 
  "ignoreNull" : true, 
  "fields" : [ 
    "b" 
  ], 
  "isNewlyCreated" : true, 
  "error" : false, 
  "code" : 201 
}<|MERGE_RESOLUTION|>--- conflicted
+++ resolved
@@ -11,11 +11,7 @@
 content-type: application/json; charset=utf-8
 
 { 
-<<<<<<< HEAD
-  "id" : "products/1350311138", 
-=======
   "id" : "products/512209087173", 
->>>>>>> 096ad46f
   "type" : "geo1", 
   "unique" : false, 
   "sparse" : true, 
