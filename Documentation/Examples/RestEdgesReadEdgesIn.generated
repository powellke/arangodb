--- conflicted
+++ resolved
@@ -6,22 +6,6 @@
 { 
   <span class="hljs-string">"edges"</span> : [ 
     { 
-<<<<<<< HEAD
-      "_id" : "edges/6", 
-      "_key" : "6", 
-      "_rev" : "720446401", 
-      "_from" : "vertices/2", 
-      "_to" : "vertices/1", 
-      "$label" : "v2 -> v1" 
-    }, 
-    { 
-      "_id" : "edges/7", 
-      "_key" : "7", 
-      "_rev" : "720970689", 
-      "_from" : "vertices/4", 
-      "_to" : "vertices/1", 
-      "$label" : "v4 -> v1" 
-=======
       <span class="hljs-string">"_id"</span> : <span class="hljs-string">"edges/6"</span>, 
       <span class="hljs-string">"_key"</span> : <span class="hljs-string">"6"</span>, 
       <span class="hljs-string">"_rev"</span> : <span class="hljs-string">"735710754"</span>, 
@@ -36,7 +20,6 @@
       <span class="hljs-string">"_from"</span> : <span class="hljs-string">"vertices/4"</span>, 
       <span class="hljs-string">"_to"</span> : <span class="hljs-string">"vertices/1"</span>, 
       <span class="hljs-string">"$label"</span> : <span class="hljs-string">"v4 -&gt; v1"</span> 
->>>>>>> 1a748b46
     } 
   ], 
   <span class="hljs-string">"error"</span> : <span class="hljs-literal">false</span>, 
