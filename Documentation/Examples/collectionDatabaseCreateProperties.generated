arangosh> c = db._create("users", { waitForSync : true, journalSize : 1024 * 1204 });
<<<<<<< HEAD
[ArangoCollection 451091682, "users" (type document, status loaded)]
=======
[ArangoCollection 512510421701, "users" (type document, status loaded)]
>>>>>>> 096ad46f
arangosh> c.properties();
{ 
  "doCompact" : true, 
  "journalSize" : 1232896, 
  "isSystem" : false, 
  "isVolatile" : false, 
  "waitForSync" : true, 
  "keyOptions" : { 
    "type" : "traditional", 
    "allowUserKeys" : true 
  } 
}<|MERGE_RESOLUTION|>--- conflicted
+++ resolved
@@ -1,9 +1,5 @@
 arangosh> c = db._create("users", { waitForSync : true, journalSize : 1024 * 1204 });
-<<<<<<< HEAD
-[ArangoCollection 451091682, "users" (type document, status loaded)]
-=======
 [ArangoCollection 512510421701, "users" (type document, status loaded)]
->>>>>>> 096ad46f
 arangosh> c.properties();
 { 
   "doCompact" : true, 
