--- conflicted
+++ resolved
@@ -1,16 +1,5 @@
 arangosh&gt; db.names.ensureSkiplist(<span class="hljs-string">"first"</span>);
 { 
-<<<<<<< HEAD
-  "id" : "names/1172317121", 
-  "type" : "skiplist", 
-  "fields" : [ 
-    "first" 
-  ], 
-  "unique" : false, 
-  "sparse" : false, 
-  "isNewlyCreated" : true, 
-  "code" : 201 
-=======
   <span class="hljs-string">"id"</span> : <span class="hljs-string">"names/1182404130"</span>, 
   <span class="hljs-string">"type"</span> : <span class="hljs-string">"skiplist"</span>, 
   <span class="hljs-string">"fields"</span> : [ 
@@ -20,65 +9,34 @@
   <span class="hljs-string">"sparse"</span> : <span class="hljs-literal">false</span>, 
   <span class="hljs-string">"isNewlyCreated"</span> : <span class="hljs-literal">true</span>, 
   <span class="hljs-string">"code"</span> : <span class="hljs-number">201</span> 
->>>>>>> 1a748b46
 }
 arangosh&gt; db.names.save({ <span class="hljs-string">"first"</span> : <span class="hljs-string">"Tim"</span> });
 { 
-<<<<<<< HEAD
-  "_id" : "names/1172579265", 
-  "_rev" : "1172579265", 
-  "_key" : "1172579265" 
-=======
   <span class="hljs-string">"_id"</span> : <span class="hljs-string">"names/1182666274"</span>, 
   <span class="hljs-string">"_rev"</span> : <span class="hljs-string">"1182666274"</span>, 
   <span class="hljs-string">"_key"</span> : <span class="hljs-string">"1182666274"</span> 
->>>>>>> 1a748b46
 }
 arangosh&gt; db.names.save({ <span class="hljs-string">"first"</span> : <span class="hljs-string">"Tom"</span> });
 { 
-<<<<<<< HEAD
-  "_id" : "names/1172775873", 
-  "_rev" : "1172775873", 
-  "_key" : "1172775873" 
-=======
   <span class="hljs-string">"_id"</span> : <span class="hljs-string">"names/1182862882"</span>, 
   <span class="hljs-string">"_rev"</span> : <span class="hljs-string">"1182862882"</span>, 
   <span class="hljs-string">"_key"</span> : <span class="hljs-string">"1182862882"</span> 
->>>>>>> 1a748b46
 }
 arangosh&gt; db.names.save({ <span class="hljs-string">"first"</span> : <span class="hljs-string">"John"</span> });
 { 
-<<<<<<< HEAD
-  "_id" : "names/1172972481", 
-  "_rev" : "1172972481", 
-  "_key" : "1172972481" 
-=======
   <span class="hljs-string">"_id"</span> : <span class="hljs-string">"names/1183059490"</span>, 
   <span class="hljs-string">"_rev"</span> : <span class="hljs-string">"1183059490"</span>, 
   <span class="hljs-string">"_key"</span> : <span class="hljs-string">"1183059490"</span> 
->>>>>>> 1a748b46
 }
 arangosh&gt; db.names.save({ <span class="hljs-string">"first"</span> : <span class="hljs-string">"Tim"</span> });
 { 
-<<<<<<< HEAD
-  "_id" : "names/1173169089", 
-  "_rev" : "1173169089", 
-  "_key" : "1173169089" 
-=======
   <span class="hljs-string">"_id"</span> : <span class="hljs-string">"names/1183256098"</span>, 
   <span class="hljs-string">"_rev"</span> : <span class="hljs-string">"1183256098"</span>, 
   <span class="hljs-string">"_key"</span> : <span class="hljs-string">"1183256098"</span> 
->>>>>>> 1a748b46
 }
 arangosh&gt; db.names.save({ <span class="hljs-string">"first"</span> : <span class="hljs-string">"Tom"</span> });
 { 
-<<<<<<< HEAD
-  "_id" : "names/1173365697", 
-  "_rev" : "1173365697", 
-  "_key" : "1173365697" 
-=======
   <span class="hljs-string">"_id"</span> : <span class="hljs-string">"names/1183452706"</span>, 
   <span class="hljs-string">"_rev"</span> : <span class="hljs-string">"1183452706"</span>, 
   <span class="hljs-string">"_key"</span> : <span class="hljs-string">"1183452706"</span> 
->>>>>>> 1a748b46
 }