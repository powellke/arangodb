shell> curl -X POST --data-binary @- --dump - http://localhost:8529/_api/traversal &lt;&lt;EOF
{ 
  <span class="hljs-string">"startVertex"</span> : <span class="hljs-string">"persons/alice"</span>, 
  <span class="hljs-string">"graphName"</span> : <span class="hljs-string">"knows_graph"</span>, 
  <span class="hljs-string">"direction"</span> : <span class="hljs-string">"outbound"</span> 
}
EOF

HTTP/<span class="hljs-number">1.1</span> <span class="hljs-number">200</span> OK
content-type: application/json; charset=utf-<span class="hljs-number">8</span>

{ 
  <span class="hljs-string">"result"</span> : { 
    <span class="hljs-string">"visited"</span> : { 
      <span class="hljs-string">"vertices"</span> : [ 
        { 
          <span class="hljs-string">"_id"</span> : <span class="hljs-string">"persons/alice"</span>, 
          <span class="hljs-string">"_key"</span> : <span class="hljs-string">"alice"</span>, 
<<<<<<< HEAD
          <span class="hljs-string">"_rev"</span> : <span class="hljs-string">"952820985"</span>, 
=======
          <span class="hljs-string">"_rev"</span> : <span class="hljs-string">"951951916"</span>, 
>>>>>>> 1b8e6ddf
          <span class="hljs-string">"name"</span> : <span class="hljs-string">"Alice"</span> 
        }, 
        { 
          <span class="hljs-string">"_id"</span> : <span class="hljs-string">"persons/bob"</span>, 
          <span class="hljs-string">"_key"</span> : <span class="hljs-string">"bob"</span>, 
<<<<<<< HEAD
          <span class="hljs-string">"_rev"</span> : <span class="hljs-string">"953017593"</span>, 
=======
          <span class="hljs-string">"_rev"</span> : <span class="hljs-string">"952148524"</span>, 
>>>>>>> 1b8e6ddf
          <span class="hljs-string">"name"</span> : <span class="hljs-string">"Bob"</span> 
        }, 
        { 
          <span class="hljs-string">"_id"</span> : <span class="hljs-string">"persons/charlie"</span>, 
          <span class="hljs-string">"_key"</span> : <span class="hljs-string">"charlie"</span>, 
<<<<<<< HEAD
          <span class="hljs-string">"_rev"</span> : <span class="hljs-string">"953279737"</span>, 
=======
          <span class="hljs-string">"_rev"</span> : <span class="hljs-string">"952410668"</span>, 
>>>>>>> 1b8e6ddf
          <span class="hljs-string">"name"</span> : <span class="hljs-string">"Charlie"</span> 
        }, 
        { 
          <span class="hljs-string">"_id"</span> : <span class="hljs-string">"persons/dave"</span>, 
          <span class="hljs-string">"_key"</span> : <span class="hljs-string">"dave"</span>, 
<<<<<<< HEAD
          <span class="hljs-string">"_rev"</span> : <span class="hljs-string">"953476345"</span>, 
=======
          <span class="hljs-string">"_rev"</span> : <span class="hljs-string">"952607276"</span>, 
>>>>>>> 1b8e6ddf
          <span class="hljs-string">"name"</span> : <span class="hljs-string">"Dave"</span> 
        } 
      ], 
      <span class="hljs-string">"paths"</span> : [ 
        { 
          <span class="hljs-string">"edges"</span> : [ ], 
          <span class="hljs-string">"vertices"</span> : [ 
            { 
              <span class="hljs-string">"_id"</span> : <span class="hljs-string">"persons/alice"</span>, 
              <span class="hljs-string">"_key"</span> : <span class="hljs-string">"alice"</span>, 
<<<<<<< HEAD
              <span class="hljs-string">"_rev"</span> : <span class="hljs-string">"952820985"</span>, 
=======
              <span class="hljs-string">"_rev"</span> : <span class="hljs-string">"951951916"</span>, 
>>>>>>> 1b8e6ddf
              <span class="hljs-string">"name"</span> : <span class="hljs-string">"Alice"</span> 
            } 
          ] 
        }, 
        { 
          <span class="hljs-string">"edges"</span> : [ 
            { 
<<<<<<< HEAD
              <span class="hljs-string">"_id"</span> : <span class="hljs-string">"knows/953935097"</span>, 
              <span class="hljs-string">"_key"</span> : <span class="hljs-string">"953935097"</span>, 
              <span class="hljs-string">"_rev"</span> : <span class="hljs-string">"953935097"</span>, 
=======
              <span class="hljs-string">"_id"</span> : <span class="hljs-string">"knows/953066028"</span>, 
              <span class="hljs-string">"_key"</span> : <span class="hljs-string">"953066028"</span>, 
              <span class="hljs-string">"_rev"</span> : <span class="hljs-string">"953066028"</span>, 
>>>>>>> 1b8e6ddf
              <span class="hljs-string">"_from"</span> : <span class="hljs-string">"persons/alice"</span>, 
              <span class="hljs-string">"_to"</span> : <span class="hljs-string">"persons/bob"</span> 
            } 
          ], 
          <span class="hljs-string">"vertices"</span> : [ 
            { 
              <span class="hljs-string">"_id"</span> : <span class="hljs-string">"persons/alice"</span>, 
              <span class="hljs-string">"_key"</span> : <span class="hljs-string">"alice"</span>, 
<<<<<<< HEAD
              <span class="hljs-string">"_rev"</span> : <span class="hljs-string">"952820985"</span>, 
=======
              <span class="hljs-string">"_rev"</span> : <span class="hljs-string">"951951916"</span>, 
>>>>>>> 1b8e6ddf
              <span class="hljs-string">"name"</span> : <span class="hljs-string">"Alice"</span> 
            }, 
            { 
              <span class="hljs-string">"_id"</span> : <span class="hljs-string">"persons/bob"</span>, 
              <span class="hljs-string">"_key"</span> : <span class="hljs-string">"bob"</span>, 
<<<<<<< HEAD
              <span class="hljs-string">"_rev"</span> : <span class="hljs-string">"953017593"</span>, 
=======
              <span class="hljs-string">"_rev"</span> : <span class="hljs-string">"952148524"</span>, 
>>>>>>> 1b8e6ddf
              <span class="hljs-string">"name"</span> : <span class="hljs-string">"Bob"</span> 
            } 
          ] 
        }, 
        { 
          <span class="hljs-string">"edges"</span> : [ 
            { 
<<<<<<< HEAD
              <span class="hljs-string">"_id"</span> : <span class="hljs-string">"knows/953935097"</span>, 
              <span class="hljs-string">"_key"</span> : <span class="hljs-string">"953935097"</span>, 
              <span class="hljs-string">"_rev"</span> : <span class="hljs-string">"953935097"</span>, 
=======
              <span class="hljs-string">"_id"</span> : <span class="hljs-string">"knows/953066028"</span>, 
              <span class="hljs-string">"_key"</span> : <span class="hljs-string">"953066028"</span>, 
              <span class="hljs-string">"_rev"</span> : <span class="hljs-string">"953066028"</span>, 
>>>>>>> 1b8e6ddf
              <span class="hljs-string">"_from"</span> : <span class="hljs-string">"persons/alice"</span>, 
              <span class="hljs-string">"_to"</span> : <span class="hljs-string">"persons/bob"</span> 
            }, 
            { 
<<<<<<< HEAD
              <span class="hljs-string">"_id"</span> : <span class="hljs-string">"knows/954131705"</span>, 
              <span class="hljs-string">"_key"</span> : <span class="hljs-string">"954131705"</span>, 
              <span class="hljs-string">"_rev"</span> : <span class="hljs-string">"954131705"</span>, 
=======
              <span class="hljs-string">"_id"</span> : <span class="hljs-string">"knows/953262636"</span>, 
              <span class="hljs-string">"_key"</span> : <span class="hljs-string">"953262636"</span>, 
              <span class="hljs-string">"_rev"</span> : <span class="hljs-string">"953262636"</span>, 
>>>>>>> 1b8e6ddf
              <span class="hljs-string">"_from"</span> : <span class="hljs-string">"persons/bob"</span>, 
              <span class="hljs-string">"_to"</span> : <span class="hljs-string">"persons/charlie"</span> 
            } 
          ], 
          <span class="hljs-string">"vertices"</span> : [ 
            { 
              <span class="hljs-string">"_id"</span> : <span class="hljs-string">"persons/alice"</span>, 
              <span class="hljs-string">"_key"</span> : <span class="hljs-string">"alice"</span>, 
<<<<<<< HEAD
              <span class="hljs-string">"_rev"</span> : <span class="hljs-string">"952820985"</span>, 
=======
              <span class="hljs-string">"_rev"</span> : <span class="hljs-string">"951951916"</span>, 
>>>>>>> 1b8e6ddf
              <span class="hljs-string">"name"</span> : <span class="hljs-string">"Alice"</span> 
            }, 
            { 
              <span class="hljs-string">"_id"</span> : <span class="hljs-string">"persons/bob"</span>, 
              <span class="hljs-string">"_key"</span> : <span class="hljs-string">"bob"</span>, 
<<<<<<< HEAD
              <span class="hljs-string">"_rev"</span> : <span class="hljs-string">"953017593"</span>, 
=======
              <span class="hljs-string">"_rev"</span> : <span class="hljs-string">"952148524"</span>, 
>>>>>>> 1b8e6ddf
              <span class="hljs-string">"name"</span> : <span class="hljs-string">"Bob"</span> 
            }, 
            { 
              <span class="hljs-string">"_id"</span> : <span class="hljs-string">"persons/charlie"</span>, 
              <span class="hljs-string">"_key"</span> : <span class="hljs-string">"charlie"</span>, 
<<<<<<< HEAD
              <span class="hljs-string">"_rev"</span> : <span class="hljs-string">"953279737"</span>, 
=======
              <span class="hljs-string">"_rev"</span> : <span class="hljs-string">"952410668"</span>, 
>>>>>>> 1b8e6ddf
              <span class="hljs-string">"name"</span> : <span class="hljs-string">"Charlie"</span> 
            } 
          ] 
        }, 
        { 
          <span class="hljs-string">"edges"</span> : [ 
            { 
<<<<<<< HEAD
              <span class="hljs-string">"_id"</span> : <span class="hljs-string">"knows/953935097"</span>, 
              <span class="hljs-string">"_key"</span> : <span class="hljs-string">"953935097"</span>, 
              <span class="hljs-string">"_rev"</span> : <span class="hljs-string">"953935097"</span>, 
=======
              <span class="hljs-string">"_id"</span> : <span class="hljs-string">"knows/953066028"</span>, 
              <span class="hljs-string">"_key"</span> : <span class="hljs-string">"953066028"</span>, 
              <span class="hljs-string">"_rev"</span> : <span class="hljs-string">"953066028"</span>, 
>>>>>>> 1b8e6ddf
              <span class="hljs-string">"_from"</span> : <span class="hljs-string">"persons/alice"</span>, 
              <span class="hljs-string">"_to"</span> : <span class="hljs-string">"persons/bob"</span> 
            }, 
            { 
<<<<<<< HEAD
              <span class="hljs-string">"_id"</span> : <span class="hljs-string">"knows/954328313"</span>, 
              <span class="hljs-string">"_key"</span> : <span class="hljs-string">"954328313"</span>, 
              <span class="hljs-string">"_rev"</span> : <span class="hljs-string">"954328313"</span>, 
=======
              <span class="hljs-string">"_id"</span> : <span class="hljs-string">"knows/953459244"</span>, 
              <span class="hljs-string">"_key"</span> : <span class="hljs-string">"953459244"</span>, 
              <span class="hljs-string">"_rev"</span> : <span class="hljs-string">"953459244"</span>, 
>>>>>>> 1b8e6ddf
              <span class="hljs-string">"_from"</span> : <span class="hljs-string">"persons/bob"</span>, 
              <span class="hljs-string">"_to"</span> : <span class="hljs-string">"persons/dave"</span> 
            } 
          ], 
          <span class="hljs-string">"vertices"</span> : [ 
            { 
              <span class="hljs-string">"_id"</span> : <span class="hljs-string">"persons/alice"</span>, 
              <span class="hljs-string">"_key"</span> : <span class="hljs-string">"alice"</span>, 
<<<<<<< HEAD
              <span class="hljs-string">"_rev"</span> : <span class="hljs-string">"952820985"</span>, 
=======
              <span class="hljs-string">"_rev"</span> : <span class="hljs-string">"951951916"</span>, 
>>>>>>> 1b8e6ddf
              <span class="hljs-string">"name"</span> : <span class="hljs-string">"Alice"</span> 
            }, 
            { 
              <span class="hljs-string">"_id"</span> : <span class="hljs-string">"persons/bob"</span>, 
              <span class="hljs-string">"_key"</span> : <span class="hljs-string">"bob"</span>, 
<<<<<<< HEAD
              <span class="hljs-string">"_rev"</span> : <span class="hljs-string">"953017593"</span>, 
=======
              <span class="hljs-string">"_rev"</span> : <span class="hljs-string">"952148524"</span>, 
>>>>>>> 1b8e6ddf
              <span class="hljs-string">"name"</span> : <span class="hljs-string">"Bob"</span> 
            }, 
            { 
              <span class="hljs-string">"_id"</span> : <span class="hljs-string">"persons/dave"</span>, 
              <span class="hljs-string">"_key"</span> : <span class="hljs-string">"dave"</span>, 
<<<<<<< HEAD
              <span class="hljs-string">"_rev"</span> : <span class="hljs-string">"953476345"</span>, 
=======
              <span class="hljs-string">"_rev"</span> : <span class="hljs-string">"952607276"</span>, 
>>>>>>> 1b8e6ddf
              <span class="hljs-string">"name"</span> : <span class="hljs-string">"Dave"</span> 
            } 
          ] 
        } 
      ] 
    } 
  }, 
  <span class="hljs-string">"error"</span> : <span class="hljs-literal">false</span>, 
  <span class="hljs-string">"code"</span> : <span class="hljs-number">200</span> 
}<|MERGE_RESOLUTION|>--- conflicted
+++ resolved
@@ -16,41 +16,25 @@
         { 
           <span class="hljs-string">"_id"</span> : <span class="hljs-string">"persons/alice"</span>, 
           <span class="hljs-string">"_key"</span> : <span class="hljs-string">"alice"</span>, 
-<<<<<<< HEAD
-          <span class="hljs-string">"_rev"</span> : <span class="hljs-string">"952820985"</span>, 
-=======
           <span class="hljs-string">"_rev"</span> : <span class="hljs-string">"951951916"</span>, 
->>>>>>> 1b8e6ddf
           <span class="hljs-string">"name"</span> : <span class="hljs-string">"Alice"</span> 
         }, 
         { 
           <span class="hljs-string">"_id"</span> : <span class="hljs-string">"persons/bob"</span>, 
           <span class="hljs-string">"_key"</span> : <span class="hljs-string">"bob"</span>, 
-<<<<<<< HEAD
-          <span class="hljs-string">"_rev"</span> : <span class="hljs-string">"953017593"</span>, 
-=======
           <span class="hljs-string">"_rev"</span> : <span class="hljs-string">"952148524"</span>, 
->>>>>>> 1b8e6ddf
           <span class="hljs-string">"name"</span> : <span class="hljs-string">"Bob"</span> 
         }, 
         { 
           <span class="hljs-string">"_id"</span> : <span class="hljs-string">"persons/charlie"</span>, 
           <span class="hljs-string">"_key"</span> : <span class="hljs-string">"charlie"</span>, 
-<<<<<<< HEAD
-          <span class="hljs-string">"_rev"</span> : <span class="hljs-string">"953279737"</span>, 
-=======
           <span class="hljs-string">"_rev"</span> : <span class="hljs-string">"952410668"</span>, 
->>>>>>> 1b8e6ddf
           <span class="hljs-string">"name"</span> : <span class="hljs-string">"Charlie"</span> 
         }, 
         { 
           <span class="hljs-string">"_id"</span> : <span class="hljs-string">"persons/dave"</span>, 
           <span class="hljs-string">"_key"</span> : <span class="hljs-string">"dave"</span>, 
-<<<<<<< HEAD
-          <span class="hljs-string">"_rev"</span> : <span class="hljs-string">"953476345"</span>, 
-=======
           <span class="hljs-string">"_rev"</span> : <span class="hljs-string">"952607276"</span>, 
->>>>>>> 1b8e6ddf
           <span class="hljs-string">"name"</span> : <span class="hljs-string">"Dave"</span> 
         } 
       ], 
@@ -61,11 +45,7 @@
             { 
               <span class="hljs-string">"_id"</span> : <span class="hljs-string">"persons/alice"</span>, 
               <span class="hljs-string">"_key"</span> : <span class="hljs-string">"alice"</span>, 
-<<<<<<< HEAD
-              <span class="hljs-string">"_rev"</span> : <span class="hljs-string">"952820985"</span>, 
-=======
               <span class="hljs-string">"_rev"</span> : <span class="hljs-string">"951951916"</span>, 
->>>>>>> 1b8e6ddf
               <span class="hljs-string">"name"</span> : <span class="hljs-string">"Alice"</span> 
             } 
           ] 
@@ -73,15 +53,9 @@
         { 
           <span class="hljs-string">"edges"</span> : [ 
             { 
-<<<<<<< HEAD
-              <span class="hljs-string">"_id"</span> : <span class="hljs-string">"knows/953935097"</span>, 
-              <span class="hljs-string">"_key"</span> : <span class="hljs-string">"953935097"</span>, 
-              <span class="hljs-string">"_rev"</span> : <span class="hljs-string">"953935097"</span>, 
-=======
               <span class="hljs-string">"_id"</span> : <span class="hljs-string">"knows/953066028"</span>, 
               <span class="hljs-string">"_key"</span> : <span class="hljs-string">"953066028"</span>, 
               <span class="hljs-string">"_rev"</span> : <span class="hljs-string">"953066028"</span>, 
->>>>>>> 1b8e6ddf
               <span class="hljs-string">"_from"</span> : <span class="hljs-string">"persons/alice"</span>, 
               <span class="hljs-string">"_to"</span> : <span class="hljs-string">"persons/bob"</span> 
             } 
@@ -90,21 +64,13 @@
             { 
               <span class="hljs-string">"_id"</span> : <span class="hljs-string">"persons/alice"</span>, 
               <span class="hljs-string">"_key"</span> : <span class="hljs-string">"alice"</span>, 
-<<<<<<< HEAD
-              <span class="hljs-string">"_rev"</span> : <span class="hljs-string">"952820985"</span>, 
-=======
               <span class="hljs-string">"_rev"</span> : <span class="hljs-string">"951951916"</span>, 
->>>>>>> 1b8e6ddf
               <span class="hljs-string">"name"</span> : <span class="hljs-string">"Alice"</span> 
             }, 
             { 
               <span class="hljs-string">"_id"</span> : <span class="hljs-string">"persons/bob"</span>, 
               <span class="hljs-string">"_key"</span> : <span class="hljs-string">"bob"</span>, 
-<<<<<<< HEAD
-              <span class="hljs-string">"_rev"</span> : <span class="hljs-string">"953017593"</span>, 
-=======
               <span class="hljs-string">"_rev"</span> : <span class="hljs-string">"952148524"</span>, 
->>>>>>> 1b8e6ddf
               <span class="hljs-string">"name"</span> : <span class="hljs-string">"Bob"</span> 
             } 
           ] 
@@ -112,28 +78,16 @@
         { 
           <span class="hljs-string">"edges"</span> : [ 
             { 
-<<<<<<< HEAD
-              <span class="hljs-string">"_id"</span> : <span class="hljs-string">"knows/953935097"</span>, 
-              <span class="hljs-string">"_key"</span> : <span class="hljs-string">"953935097"</span>, 
-              <span class="hljs-string">"_rev"</span> : <span class="hljs-string">"953935097"</span>, 
-=======
               <span class="hljs-string">"_id"</span> : <span class="hljs-string">"knows/953066028"</span>, 
               <span class="hljs-string">"_key"</span> : <span class="hljs-string">"953066028"</span>, 
               <span class="hljs-string">"_rev"</span> : <span class="hljs-string">"953066028"</span>, 
->>>>>>> 1b8e6ddf
               <span class="hljs-string">"_from"</span> : <span class="hljs-string">"persons/alice"</span>, 
               <span class="hljs-string">"_to"</span> : <span class="hljs-string">"persons/bob"</span> 
             }, 
             { 
-<<<<<<< HEAD
-              <span class="hljs-string">"_id"</span> : <span class="hljs-string">"knows/954131705"</span>, 
-              <span class="hljs-string">"_key"</span> : <span class="hljs-string">"954131705"</span>, 
-              <span class="hljs-string">"_rev"</span> : <span class="hljs-string">"954131705"</span>, 
-=======
               <span class="hljs-string">"_id"</span> : <span class="hljs-string">"knows/953262636"</span>, 
               <span class="hljs-string">"_key"</span> : <span class="hljs-string">"953262636"</span>, 
               <span class="hljs-string">"_rev"</span> : <span class="hljs-string">"953262636"</span>, 
->>>>>>> 1b8e6ddf
               <span class="hljs-string">"_from"</span> : <span class="hljs-string">"persons/bob"</span>, 
               <span class="hljs-string">"_to"</span> : <span class="hljs-string">"persons/charlie"</span> 
             } 
@@ -142,31 +96,19 @@
             { 
               <span class="hljs-string">"_id"</span> : <span class="hljs-string">"persons/alice"</span>, 
               <span class="hljs-string">"_key"</span> : <span class="hljs-string">"alice"</span>, 
-<<<<<<< HEAD
-              <span class="hljs-string">"_rev"</span> : <span class="hljs-string">"952820985"</span>, 
-=======
               <span class="hljs-string">"_rev"</span> : <span class="hljs-string">"951951916"</span>, 
->>>>>>> 1b8e6ddf
               <span class="hljs-string">"name"</span> : <span class="hljs-string">"Alice"</span> 
             }, 
             { 
               <span class="hljs-string">"_id"</span> : <span class="hljs-string">"persons/bob"</span>, 
               <span class="hljs-string">"_key"</span> : <span class="hljs-string">"bob"</span>, 
-<<<<<<< HEAD
-              <span class="hljs-string">"_rev"</span> : <span class="hljs-string">"953017593"</span>, 
-=======
               <span class="hljs-string">"_rev"</span> : <span class="hljs-string">"952148524"</span>, 
->>>>>>> 1b8e6ddf
               <span class="hljs-string">"name"</span> : <span class="hljs-string">"Bob"</span> 
             }, 
             { 
               <span class="hljs-string">"_id"</span> : <span class="hljs-string">"persons/charlie"</span>, 
               <span class="hljs-string">"_key"</span> : <span class="hljs-string">"charlie"</span>, 
-<<<<<<< HEAD
-              <span class="hljs-string">"_rev"</span> : <span class="hljs-string">"953279737"</span>, 
-=======
               <span class="hljs-string">"_rev"</span> : <span class="hljs-string">"952410668"</span>, 
->>>>>>> 1b8e6ddf
               <span class="hljs-string">"name"</span> : <span class="hljs-string">"Charlie"</span> 
             } 
           ] 
@@ -174,28 +116,16 @@
         { 
           <span class="hljs-string">"edges"</span> : [ 
             { 
-<<<<<<< HEAD
-              <span class="hljs-string">"_id"</span> : <span class="hljs-string">"knows/953935097"</span>, 
-              <span class="hljs-string">"_key"</span> : <span class="hljs-string">"953935097"</span>, 
-              <span class="hljs-string">"_rev"</span> : <span class="hljs-string">"953935097"</span>, 
-=======
               <span class="hljs-string">"_id"</span> : <span class="hljs-string">"knows/953066028"</span>, 
               <span class="hljs-string">"_key"</span> : <span class="hljs-string">"953066028"</span>, 
               <span class="hljs-string">"_rev"</span> : <span class="hljs-string">"953066028"</span>, 
->>>>>>> 1b8e6ddf
               <span class="hljs-string">"_from"</span> : <span class="hljs-string">"persons/alice"</span>, 
               <span class="hljs-string">"_to"</span> : <span class="hljs-string">"persons/bob"</span> 
             }, 
             { 
-<<<<<<< HEAD
-              <span class="hljs-string">"_id"</span> : <span class="hljs-string">"knows/954328313"</span>, 
-              <span class="hljs-string">"_key"</span> : <span class="hljs-string">"954328313"</span>, 
-              <span class="hljs-string">"_rev"</span> : <span class="hljs-string">"954328313"</span>, 
-=======
               <span class="hljs-string">"_id"</span> : <span class="hljs-string">"knows/953459244"</span>, 
               <span class="hljs-string">"_key"</span> : <span class="hljs-string">"953459244"</span>, 
               <span class="hljs-string">"_rev"</span> : <span class="hljs-string">"953459244"</span>, 
->>>>>>> 1b8e6ddf
               <span class="hljs-string">"_from"</span> : <span class="hljs-string">"persons/bob"</span>, 
               <span class="hljs-string">"_to"</span> : <span class="hljs-string">"persons/dave"</span> 
             } 
@@ -204,31 +134,19 @@
             { 
               <span class="hljs-string">"_id"</span> : <span class="hljs-string">"persons/alice"</span>, 
               <span class="hljs-string">"_key"</span> : <span class="hljs-string">"alice"</span>, 
-<<<<<<< HEAD
-              <span class="hljs-string">"_rev"</span> : <span class="hljs-string">"952820985"</span>, 
-=======
               <span class="hljs-string">"_rev"</span> : <span class="hljs-string">"951951916"</span>, 
->>>>>>> 1b8e6ddf
               <span class="hljs-string">"name"</span> : <span class="hljs-string">"Alice"</span> 
             }, 
             { 
               <span class="hljs-string">"_id"</span> : <span class="hljs-string">"persons/bob"</span>, 
               <span class="hljs-string">"_key"</span> : <span class="hljs-string">"bob"</span>, 
-<<<<<<< HEAD
-              <span class="hljs-string">"_rev"</span> : <span class="hljs-string">"953017593"</span>, 
-=======
               <span class="hljs-string">"_rev"</span> : <span class="hljs-string">"952148524"</span>, 
->>>>>>> 1b8e6ddf
               <span class="hljs-string">"name"</span> : <span class="hljs-string">"Bob"</span> 
             }, 
             { 
               <span class="hljs-string">"_id"</span> : <span class="hljs-string">"persons/dave"</span>, 
               <span class="hljs-string">"_key"</span> : <span class="hljs-string">"dave"</span>, 
-<<<<<<< HEAD
-              <span class="hljs-string">"_rev"</span> : <span class="hljs-string">"953476345"</span>, 
-=======
               <span class="hljs-string">"_rev"</span> : <span class="hljs-string">"952607276"</span>, 
->>>>>>> 1b8e6ddf
               <span class="hljs-string">"name"</span> : <span class="hljs-string">"Dave"</span> 
             } 
           ] 
