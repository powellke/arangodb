shell> curl -X POST --data-binary @- --dump - http://localhost:8529/_api/graph/graph/vertices <<EOF
{ 
  "batchSize" : 100 
}
EOF

HTTP/1.1 201 Created
content-type: application/json; charset=utf-8

{ 
  "result" : [ 
    { 
      "_id" : "vertices/v3", 
      "_key" : "v3", 
<<<<<<< HEAD
      "_rev" : "1349532834", 
=======
      "_rev" : "1370082547", 
>>>>>>> 25aa2a58
      "optional1" : "val1" 
    }, 
    { 
      "_id" : "vertices/v2", 
      "_key" : "v2", 
<<<<<<< HEAD
      "_rev" : "1349139618", 
=======
      "_rev" : "1369689331", 
>>>>>>> 25aa2a58
      "optional1" : "val1" 
    }, 
    { 
      "_id" : "vertices/v5", 
      "_key" : "v5", 
<<<<<<< HEAD
      "_rev" : "1350319266", 
=======
      "_rev" : "1370868979", 
>>>>>>> 25aa2a58
      "optional1" : "val1" 
    }, 
    { 
      "_id" : "vertices/v4", 
      "_key" : "v4", 
<<<<<<< HEAD
      "_rev" : "1349926050", 
=======
      "_rev" : "1370475763", 
>>>>>>> 25aa2a58
      "optional1" : "val1" 
    }, 
    { 
      "_id" : "vertices/v1", 
      "_key" : "v1", 
<<<<<<< HEAD
      "_rev" : "1348746402", 
=======
      "_rev" : "1369296115", 
>>>>>>> 25aa2a58
      "optional1" : "val1" 
    } 
  ], 
  "hasMore" : false, 
  "extra" : { 
    "stats" : { 
      "writesExecuted" : 0, 
      "writesIgnored" : 0, 
      "scannedFull" : 5, 
      "scannedIndex" : 0, 
      "filtered" : 0 
    }, 
    "warnings" : [ ] 
  }, 
  "error" : false, 
  "code" : 201 
}<|MERGE_RESOLUTION|>--- conflicted
+++ resolved
@@ -12,51 +12,31 @@
     { 
       "_id" : "vertices/v3", 
       "_key" : "v3", 
-<<<<<<< HEAD
-      "_rev" : "1349532834", 
-=======
       "_rev" : "1370082547", 
->>>>>>> 25aa2a58
       "optional1" : "val1" 
     }, 
     { 
       "_id" : "vertices/v2", 
       "_key" : "v2", 
-<<<<<<< HEAD
-      "_rev" : "1349139618", 
-=======
       "_rev" : "1369689331", 
->>>>>>> 25aa2a58
       "optional1" : "val1" 
     }, 
     { 
       "_id" : "vertices/v5", 
       "_key" : "v5", 
-<<<<<<< HEAD
-      "_rev" : "1350319266", 
-=======
       "_rev" : "1370868979", 
->>>>>>> 25aa2a58
       "optional1" : "val1" 
     }, 
     { 
       "_id" : "vertices/v4", 
       "_key" : "v4", 
-<<<<<<< HEAD
-      "_rev" : "1349926050", 
-=======
       "_rev" : "1370475763", 
->>>>>>> 25aa2a58
       "optional1" : "val1" 
     }, 
     { 
       "_id" : "vertices/v1", 
       "_key" : "v1", 
-<<<<<<< HEAD
-      "_rev" : "1348746402", 
-=======
       "_rev" : "1369296115", 
->>>>>>> 25aa2a58
       "optional1" : "val1" 
     } 
   ], 
