arangosh> var examples = require("org/arangodb/graph-examples/example-graph.js");
arangosh> var graph = examples.loadGraph("social");
arangosh> graph.relation.save("male/bob", "female/alice", {type: "married", _key: "bobAndAlice"});
{ 
  "_id" : "relation/bobAndAlice", 
<<<<<<< HEAD
  "_rev" : "668736738", 
=======
  "_rev" : "512755264197", 
>>>>>>> 096ad46f
  "_key" : "bobAndAlice" 
}<|MERGE_RESOLUTION|>--- conflicted
+++ resolved
@@ -3,10 +3,6 @@
 arangosh> graph.relation.save("male/bob", "female/alice", {type: "married", _key: "bobAndAlice"});
 { 
   "_id" : "relation/bobAndAlice", 
-<<<<<<< HEAD
-  "_rev" : "668736738", 
-=======
   "_rev" : "512755264197", 
->>>>>>> 096ad46f
   "_key" : "bobAndAlice" 
 }