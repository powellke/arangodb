--- conflicted
+++ resolved
@@ -4,16 +4,6 @@
 
 HTTP/1.1 201 Created
 content-type: application/json; charset=utf-8
-<<<<<<< HEAD
-etag: "1653750946"
-location: /_db/_system/_api/document/products/1653750946
-
-{ 
-  "error" : false, 
-  "_id" : "products/1653750946", 
-  "_rev" : "1653750946", 
-  "_key" : "1653750946" 
-=======
 etag: "1698548979"
 location: /_db/_system/_api/document/products/1698548979
 
@@ -22,5 +12,4 @@
   "_id" : "products/1698548979", 
   "_rev" : "1698548979", 
   "_key" : "1698548979" 
->>>>>>> 25aa2a58
 }