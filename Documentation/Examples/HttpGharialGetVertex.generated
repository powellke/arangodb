--- conflicted
+++ resolved
@@ -2,18 +2,6 @@
 
 HTTP/<span class="hljs-number">1.1</span> <span class="hljs-number">200</span> OK
 content-type: application/json
-<<<<<<< HEAD
-etag: 541402049
-
-{ 
-  "error" : false, 
-  "code" : 200, 
-  "vertex" : { 
-    "_id" : "female/alice", 
-    "_key" : "alice", 
-    "_rev" : "541402049", 
-    "name" : "Alice" 
-=======
 etag: <span class="hljs-number">557059618</span>
 
 { 
@@ -24,6 +12,5 @@
     <span class="hljs-string">"_key"</span> : <span class="hljs-string">"alice"</span>, 
     <span class="hljs-string">"_rev"</span> : <span class="hljs-string">"557059618"</span>, 
     <span class="hljs-string">"name"</span> : <span class="hljs-string">"Alice"</span> 
->>>>>>> 1a748b46
   } 
 }