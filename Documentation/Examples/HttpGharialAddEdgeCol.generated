shell> curl -X POST --data-binary @- --dump - http://localhost:8529/_api/gharial/social/edge &lt;&lt;EOF
{ 
  <span class="hljs-string">"collection"</span> : <span class="hljs-string">"lives_in"</span>, 
  <span class="hljs-string">"from"</span> : [ 
    <span class="hljs-string">"female"</span>, 
    <span class="hljs-string">"male"</span> 
  ], 
  <span class="hljs-string">"to"</span> : [ 
    <span class="hljs-string">"city"</span> 
  ] 
}
EOF

HTTP/<span class="hljs-number">1.1</span> <span class="hljs-number">201</span> Created
content-type: application/json
<<<<<<< HEAD
etag: <span class="hljs-number">514843897</span>
=======
etag: <span class="hljs-number">511812140</span>
>>>>>>> 1b8e6ddf

{ 
  <span class="hljs-string">"error"</span> : <span class="hljs-literal">false</span>, 
  <span class="hljs-string">"code"</span> : <span class="hljs-number">201</span>, 
  <span class="hljs-string">"graph"</span> : { 
    <span class="hljs-string">"name"</span> : <span class="hljs-string">"social"</span>, 
    <span class="hljs-string">"edgeDefinitions"</span> : [ 
      { 
        <span class="hljs-string">"collection"</span> : <span class="hljs-string">"relation"</span>, 
        <span class="hljs-string">"from"</span> : [ 
          <span class="hljs-string">"female"</span>, 
          <span class="hljs-string">"male"</span> 
        ], 
        <span class="hljs-string">"to"</span> : [ 
          <span class="hljs-string">"female"</span>, 
          <span class="hljs-string">"male"</span> 
        ] 
      }, 
      { 
        <span class="hljs-string">"collection"</span> : <span class="hljs-string">"lives_in"</span>, 
        <span class="hljs-string">"from"</span> : [ 
          <span class="hljs-string">"female"</span>, 
          <span class="hljs-string">"male"</span> 
        ], 
        <span class="hljs-string">"to"</span> : [ 
          <span class="hljs-string">"city"</span> 
        ] 
      } 
    ], 
    <span class="hljs-string">"orphanCollections"</span> : [ ], 
    <span class="hljs-string">"_id"</span> : <span class="hljs-string">"_graphs/social"</span>, 
<<<<<<< HEAD
    <span class="hljs-string">"_rev"</span> : <span class="hljs-string">"514843897"</span> 
=======
    <span class="hljs-string">"_rev"</span> : <span class="hljs-string">"511812140"</span> 
>>>>>>> 1b8e6ddf
  } 
}<|MERGE_RESOLUTION|>--- conflicted
+++ resolved
@@ -13,11 +13,7 @@
 
 HTTP/<span class="hljs-number">1.1</span> <span class="hljs-number">201</span> Created
 content-type: application/json
-<<<<<<< HEAD
-etag: <span class="hljs-number">514843897</span>
-=======
 etag: <span class="hljs-number">511812140</span>
->>>>>>> 1b8e6ddf
 
 { 
   <span class="hljs-string">"error"</span> : <span class="hljs-literal">false</span>, 
@@ -49,10 +45,6 @@
     ], 
     <span class="hljs-string">"orphanCollections"</span> : [ ], 
     <span class="hljs-string">"_id"</span> : <span class="hljs-string">"_graphs/social"</span>, 
-<<<<<<< HEAD
-    <span class="hljs-string">"_rev"</span> : <span class="hljs-string">"514843897"</span> 
-=======
     <span class="hljs-string">"_rev"</span> : <span class="hljs-string">"511812140"</span> 
->>>>>>> 1b8e6ddf
   } 
 }