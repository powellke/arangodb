--- conflicted
+++ resolved
@@ -5,11 +5,7 @@
 location: /_db/_system/_api/collection/products/count
 
 { 
-<<<<<<< HEAD
-  "id" : "1525431458", 
-=======
   "id" : "1533267187", 
->>>>>>> 25aa2a58
   "name" : "products", 
   "isSystem" : false, 
   "doCompact" : true, 
