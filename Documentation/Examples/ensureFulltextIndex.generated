--- conflicted
+++ resolved
@@ -1,17 +1,5 @@
 arangosh&gt; db.example.ensureFulltextIndex(<span class="hljs-string">"text"</span>);
 { 
-<<<<<<< HEAD
-  "id" : "example/1168909249", 
-  "type" : "fulltext", 
-  "fields" : [ 
-    "text" 
-  ], 
-  "unique" : false, 
-  "sparse" : true, 
-  "minLength" : 2, 
-  "isNewlyCreated" : true, 
-  "code" : 201 
-=======
   <span class="hljs-string">"id"</span> : <span class="hljs-string">"example/1178996258"</span>, 
   <span class="hljs-string">"type"</span> : <span class="hljs-string">"fulltext"</span>, 
   <span class="hljs-string">"fields"</span> : [ 
@@ -22,159 +10,84 @@
   <span class="hljs-string">"minLength"</span> : <span class="hljs-number">2</span>, 
   <span class="hljs-string">"isNewlyCreated"</span> : <span class="hljs-literal">true</span>, 
   <span class="hljs-string">"code"</span> : <span class="hljs-number">201</span> 
->>>>>>> 1a748b46
 }
 arangosh&gt; db.example.save({ text : <span class="hljs-string">"the quick brown"</span>, b : { c : <span class="hljs-number">1</span> } });
 { 
-<<<<<<< HEAD
-  "_id" : "example/1169433537", 
-  "_rev" : "1169433537", 
-  "_key" : "1169433537" 
-=======
   <span class="hljs-string">"_id"</span> : <span class="hljs-string">"example/1179520546"</span>, 
   <span class="hljs-string">"_rev"</span> : <span class="hljs-string">"1179520546"</span>, 
   <span class="hljs-string">"_key"</span> : <span class="hljs-string">"1179520546"</span> 
->>>>>>> 1a748b46
 }
 arangosh&gt; db.example.save({ text : <span class="hljs-string">"quick brown fox"</span>, b : { c : <span class="hljs-number">2</span> } });
 { 
-<<<<<<< HEAD
-  "_id" : "example/1169630145", 
-  "_rev" : "1169630145", 
-  "_key" : "1169630145" 
-=======
   <span class="hljs-string">"_id"</span> : <span class="hljs-string">"example/1179717154"</span>, 
   <span class="hljs-string">"_rev"</span> : <span class="hljs-string">"1179717154"</span>, 
   <span class="hljs-string">"_key"</span> : <span class="hljs-string">"1179717154"</span> 
->>>>>>> 1a748b46
 }
 arangosh&gt; db.example.save({ text : <span class="hljs-string">"brown fox jums"</span>, b : { c : <span class="hljs-number">3</span> } });
 { 
-<<<<<<< HEAD
-  "_id" : "example/1169826753", 
-  "_rev" : "1169826753", 
-  "_key" : "1169826753" 
-=======
   <span class="hljs-string">"_id"</span> : <span class="hljs-string">"example/1179913762"</span>, 
   <span class="hljs-string">"_rev"</span> : <span class="hljs-string">"1179913762"</span>, 
   <span class="hljs-string">"_key"</span> : <span class="hljs-string">"1179913762"</span> 
->>>>>>> 1a748b46
 }
 arangosh&gt; db.example.save({ text : <span class="hljs-string">"fox jumps over"</span>, b : { c : <span class="hljs-number">4</span> } });
 { 
-<<<<<<< HEAD
-  "_id" : "example/1170023361", 
-  "_rev" : "1170023361", 
-  "_key" : "1170023361" 
-=======
   <span class="hljs-string">"_id"</span> : <span class="hljs-string">"example/1180110370"</span>, 
   <span class="hljs-string">"_rev"</span> : <span class="hljs-string">"1180110370"</span>, 
   <span class="hljs-string">"_key"</span> : <span class="hljs-string">"1180110370"</span> 
->>>>>>> 1a748b46
 }
 arangosh&gt; db.example.save({ text : <span class="hljs-string">"jumps over the"</span>, b : { c : <span class="hljs-number">5</span> } });
 { 
-<<<<<<< HEAD
-  "_id" : "example/1170219969", 
-  "_rev" : "1170219969", 
-  "_key" : "1170219969" 
-=======
   <span class="hljs-string">"_id"</span> : <span class="hljs-string">"example/1180306978"</span>, 
   <span class="hljs-string">"_rev"</span> : <span class="hljs-string">"1180306978"</span>, 
   <span class="hljs-string">"_key"</span> : <span class="hljs-string">"1180306978"</span> 
->>>>>>> 1a748b46
 }
 arangosh&gt; db.example.save({ text : <span class="hljs-string">"over the lazy"</span>, b : { c : <span class="hljs-number">6</span> } });
 { 
-<<<<<<< HEAD
-  "_id" : "example/1170416577", 
-  "_rev" : "1170416577", 
-  "_key" : "1170416577" 
-=======
   <span class="hljs-string">"_id"</span> : <span class="hljs-string">"example/1180503586"</span>, 
   <span class="hljs-string">"_rev"</span> : <span class="hljs-string">"1180503586"</span>, 
   <span class="hljs-string">"_key"</span> : <span class="hljs-string">"1180503586"</span> 
->>>>>>> 1a748b46
 }
 arangosh&gt; db.example.save({ text : <span class="hljs-string">"the lazy dog"</span>, b : { c : <span class="hljs-number">7</span> } });
 { 
-<<<<<<< HEAD
-  "_id" : "example/1170613185", 
-  "_rev" : "1170613185", 
-  "_key" : "1170613185" 
-=======
   <span class="hljs-string">"_id"</span> : <span class="hljs-string">"example/1180700194"</span>, 
   <span class="hljs-string">"_rev"</span> : <span class="hljs-string">"1180700194"</span>, 
   <span class="hljs-string">"_key"</span> : <span class="hljs-string">"1180700194"</span> 
->>>>>>> 1a748b46
 }
 arangosh&gt; db._query(<span class="hljs-string">"FOR document IN FULLTEXT(example, 'text', 'the') RETURN document"</span>);
 [ 
   { 
-<<<<<<< HEAD
-    "_id" : "example/1169433537", 
-    "_key" : "1169433537", 
-    "_rev" : "1169433537", 
-    "b" : { 
-      "c" : 1 
-=======
     <span class="hljs-string">"_id"</span> : <span class="hljs-string">"example/1179520546"</span>, 
     <span class="hljs-string">"_key"</span> : <span class="hljs-string">"1179520546"</span>, 
     <span class="hljs-string">"_rev"</span> : <span class="hljs-string">"1179520546"</span>, 
     <span class="hljs-string">"b"</span> : { 
       <span class="hljs-string">"c"</span> : <span class="hljs-number">1</span> 
->>>>>>> 1a748b46
     }, 
     <span class="hljs-string">"text"</span> : <span class="hljs-string">"the quick brown"</span> 
   }, 
   { 
-<<<<<<< HEAD
-    "_id" : "example/1170219969", 
-    "_key" : "1170219969", 
-    "_rev" : "1170219969", 
-    "b" : { 
-      "c" : 5 
-=======
     <span class="hljs-string">"_id"</span> : <span class="hljs-string">"example/1180306978"</span>, 
     <span class="hljs-string">"_key"</span> : <span class="hljs-string">"1180306978"</span>, 
     <span class="hljs-string">"_rev"</span> : <span class="hljs-string">"1180306978"</span>, 
     <span class="hljs-string">"b"</span> : { 
       <span class="hljs-string">"c"</span> : <span class="hljs-number">5</span> 
->>>>>>> 1a748b46
     }, 
     <span class="hljs-string">"text"</span> : <span class="hljs-string">"jumps over the"</span> 
   }, 
   { 
-<<<<<<< HEAD
-    "_id" : "example/1170416577", 
-    "_key" : "1170416577", 
-    "_rev" : "1170416577", 
-    "b" : { 
-      "c" : 6 
-=======
     <span class="hljs-string">"_id"</span> : <span class="hljs-string">"example/1180503586"</span>, 
     <span class="hljs-string">"_key"</span> : <span class="hljs-string">"1180503586"</span>, 
     <span class="hljs-string">"_rev"</span> : <span class="hljs-string">"1180503586"</span>, 
     <span class="hljs-string">"b"</span> : { 
       <span class="hljs-string">"c"</span> : <span class="hljs-number">6</span> 
->>>>>>> 1a748b46
     }, 
     <span class="hljs-string">"text"</span> : <span class="hljs-string">"over the lazy"</span> 
   }, 
   { 
-<<<<<<< HEAD
-    "_id" : "example/1170613185", 
-    "_key" : "1170613185", 
-    "_rev" : "1170613185", 
-    "b" : { 
-      "c" : 7 
-=======
     <span class="hljs-string">"_id"</span> : <span class="hljs-string">"example/1180700194"</span>, 
     <span class="hljs-string">"_key"</span> : <span class="hljs-string">"1180700194"</span>, 
     <span class="hljs-string">"_rev"</span> : <span class="hljs-string">"1180700194"</span>, 
     <span class="hljs-string">"b"</span> : { 
       <span class="hljs-string">"c"</span> : <span class="hljs-number">7</span> 
->>>>>>> 1a748b46
     }, 
     <span class="hljs-string">"text"</span> : <span class="hljs-string">"the lazy dog"</span> 
   } 
