--- conflicted
+++ resolved
@@ -20,61 +20,37 @@
         { 
           <span class="hljs-string">"_id"</span> : <span class="hljs-string">"persons/alice"</span>, 
           <span class="hljs-string">"_key"</span> : <span class="hljs-string">"alice"</span>, 
-<<<<<<< HEAD
-          <span class="hljs-string">"_rev"</span> : <span class="hljs-string">"904258809"</span>, 
-=======
           <span class="hljs-string">"_rev"</span> : <span class="hljs-string">"903389740"</span>, 
->>>>>>> 1b8e6ddf
           <span class="hljs-string">"name"</span> : <span class="hljs-string">"Alice"</span> 
         }, 
         { 
           <span class="hljs-string">"_id"</span> : <span class="hljs-string">"persons/eve"</span>, 
           <span class="hljs-string">"_key"</span> : <span class="hljs-string">"eve"</span>, 
-<<<<<<< HEAD
-          <span class="hljs-string">"_rev"</span> : <span class="hljs-string">"905110777"</span>, 
-=======
           <span class="hljs-string">"_rev"</span> : <span class="hljs-string">"904241708"</span>, 
->>>>>>> 1b8e6ddf
           <span class="hljs-string">"name"</span> : <span class="hljs-string">"Eve"</span> 
         }, 
         { 
           <span class="hljs-string">"_id"</span> : <span class="hljs-string">"persons/bob"</span>, 
           <span class="hljs-string">"_key"</span> : <span class="hljs-string">"bob"</span>, 
-<<<<<<< HEAD
-          <span class="hljs-string">"_rev"</span> : <span class="hljs-string">"904455417"</span>, 
-=======
           <span class="hljs-string">"_rev"</span> : <span class="hljs-string">"903586348"</span>, 
->>>>>>> 1b8e6ddf
           <span class="hljs-string">"name"</span> : <span class="hljs-string">"Bob"</span> 
         }, 
         { 
           <span class="hljs-string">"_id"</span> : <span class="hljs-string">"persons/alice"</span>, 
           <span class="hljs-string">"_key"</span> : <span class="hljs-string">"alice"</span>, 
-<<<<<<< HEAD
-          <span class="hljs-string">"_rev"</span> : <span class="hljs-string">"904258809"</span>, 
-=======
           <span class="hljs-string">"_rev"</span> : <span class="hljs-string">"903389740"</span>, 
->>>>>>> 1b8e6ddf
           <span class="hljs-string">"name"</span> : <span class="hljs-string">"Alice"</span> 
         }, 
         { 
           <span class="hljs-string">"_id"</span> : <span class="hljs-string">"persons/charlie"</span>, 
           <span class="hljs-string">"_key"</span> : <span class="hljs-string">"charlie"</span>, 
-<<<<<<< HEAD
-          <span class="hljs-string">"_rev"</span> : <span class="hljs-string">"904717561"</span>, 
-=======
           <span class="hljs-string">"_rev"</span> : <span class="hljs-string">"903848492"</span>, 
->>>>>>> 1b8e6ddf
           <span class="hljs-string">"name"</span> : <span class="hljs-string">"Charlie"</span> 
         }, 
         { 
           <span class="hljs-string">"_id"</span> : <span class="hljs-string">"persons/dave"</span>, 
           <span class="hljs-string">"_key"</span> : <span class="hljs-string">"dave"</span>, 
-<<<<<<< HEAD
-          <span class="hljs-string">"_rev"</span> : <span class="hljs-string">"904914169"</span>, 
-=======
           <span class="hljs-string">"_rev"</span> : <span class="hljs-string">"904045100"</span>, 
->>>>>>> 1b8e6ddf
           <span class="hljs-string">"name"</span> : <span class="hljs-string">"Dave"</span> 
         } 
       ], 
@@ -85,154 +61,94 @@
             { 
               <span class="hljs-string">"_id"</span> : <span class="hljs-string">"persons/alice"</span>, 
               <span class="hljs-string">"_key"</span> : <span class="hljs-string">"alice"</span>, 
-<<<<<<< HEAD
-              <span class="hljs-string">"_rev"</span> : <span class="hljs-string">"904258809"</span>, 
-=======
-              <span class="hljs-string">"_rev"</span> : <span class="hljs-string">"903389740"</span>, 
->>>>>>> 1b8e6ddf
-              <span class="hljs-string">"name"</span> : <span class="hljs-string">"Alice"</span> 
-            } 
-          ] 
-        }, 
-        { 
-          <span class="hljs-string">"edges"</span> : [ 
-            { 
-<<<<<<< HEAD
-              <span class="hljs-string">"_id"</span> : <span class="hljs-string">"knows/905962745"</span>, 
-              <span class="hljs-string">"_key"</span> : <span class="hljs-string">"905962745"</span>, 
-              <span class="hljs-string">"_rev"</span> : <span class="hljs-string">"905962745"</span>, 
-=======
-              <span class="hljs-string">"_id"</span> : <span class="hljs-string">"knows/905093676"</span>, 
-              <span class="hljs-string">"_key"</span> : <span class="hljs-string">"905093676"</span>, 
-              <span class="hljs-string">"_rev"</span> : <span class="hljs-string">"905093676"</span>, 
->>>>>>> 1b8e6ddf
-              <span class="hljs-string">"_from"</span> : <span class="hljs-string">"persons/eve"</span>, 
-              <span class="hljs-string">"_to"</span> : <span class="hljs-string">"persons/alice"</span> 
-            } 
-          ], 
-          <span class="hljs-string">"vertices"</span> : [ 
-            { 
-              <span class="hljs-string">"_id"</span> : <span class="hljs-string">"persons/alice"</span>, 
-              <span class="hljs-string">"_key"</span> : <span class="hljs-string">"alice"</span>, 
-<<<<<<< HEAD
-              <span class="hljs-string">"_rev"</span> : <span class="hljs-string">"904258809"</span>, 
-=======
-              <span class="hljs-string">"_rev"</span> : <span class="hljs-string">"903389740"</span>, 
->>>>>>> 1b8e6ddf
-              <span class="hljs-string">"name"</span> : <span class="hljs-string">"Alice"</span> 
-            }, 
-            { 
-              <span class="hljs-string">"_id"</span> : <span class="hljs-string">"persons/eve"</span>, 
-              <span class="hljs-string">"_key"</span> : <span class="hljs-string">"eve"</span>, 
-<<<<<<< HEAD
-              <span class="hljs-string">"_rev"</span> : <span class="hljs-string">"905110777"</span>, 
-=======
-              <span class="hljs-string">"_rev"</span> : <span class="hljs-string">"904241708"</span>, 
->>>>>>> 1b8e6ddf
-              <span class="hljs-string">"name"</span> : <span class="hljs-string">"Eve"</span> 
-            } 
-          ] 
-        }, 
-        { 
-          <span class="hljs-string">"edges"</span> : [ 
-            { 
-<<<<<<< HEAD
-              <span class="hljs-string">"_id"</span> : <span class="hljs-string">"knows/905962745"</span>, 
-              <span class="hljs-string">"_key"</span> : <span class="hljs-string">"905962745"</span>, 
-              <span class="hljs-string">"_rev"</span> : <span class="hljs-string">"905962745"</span>, 
-=======
-              <span class="hljs-string">"_id"</span> : <span class="hljs-string">"knows/905093676"</span>, 
-              <span class="hljs-string">"_key"</span> : <span class="hljs-string">"905093676"</span>, 
-              <span class="hljs-string">"_rev"</span> : <span class="hljs-string">"905093676"</span>, 
->>>>>>> 1b8e6ddf
-              <span class="hljs-string">"_from"</span> : <span class="hljs-string">"persons/eve"</span>, 
-              <span class="hljs-string">"_to"</span> : <span class="hljs-string">"persons/alice"</span> 
-            }, 
-            { 
-<<<<<<< HEAD
-              <span class="hljs-string">"_id"</span> : <span class="hljs-string">"knows/906159353"</span>, 
-              <span class="hljs-string">"_key"</span> : <span class="hljs-string">"906159353"</span>, 
-              <span class="hljs-string">"_rev"</span> : <span class="hljs-string">"906159353"</span>, 
-=======
-              <span class="hljs-string">"_id"</span> : <span class="hljs-string">"knows/905290284"</span>, 
-              <span class="hljs-string">"_key"</span> : <span class="hljs-string">"905290284"</span>, 
-              <span class="hljs-string">"_rev"</span> : <span class="hljs-string">"905290284"</span>, 
->>>>>>> 1b8e6ddf
-              <span class="hljs-string">"_from"</span> : <span class="hljs-string">"persons/eve"</span>, 
-              <span class="hljs-string">"_to"</span> : <span class="hljs-string">"persons/bob"</span> 
-            } 
-          ], 
-          <span class="hljs-string">"vertices"</span> : [ 
-            { 
-              <span class="hljs-string">"_id"</span> : <span class="hljs-string">"persons/alice"</span>, 
-              <span class="hljs-string">"_key"</span> : <span class="hljs-string">"alice"</span>, 
-<<<<<<< HEAD
-              <span class="hljs-string">"_rev"</span> : <span class="hljs-string">"904258809"</span>, 
-=======
-              <span class="hljs-string">"_rev"</span> : <span class="hljs-string">"903389740"</span>, 
->>>>>>> 1b8e6ddf
-              <span class="hljs-string">"name"</span> : <span class="hljs-string">"Alice"</span> 
-            }, 
-            { 
-              <span class="hljs-string">"_id"</span> : <span class="hljs-string">"persons/eve"</span>, 
-              <span class="hljs-string">"_key"</span> : <span class="hljs-string">"eve"</span>, 
-<<<<<<< HEAD
-              <span class="hljs-string">"_rev"</span> : <span class="hljs-string">"905110777"</span>, 
-=======
-              <span class="hljs-string">"_rev"</span> : <span class="hljs-string">"904241708"</span>, 
->>>>>>> 1b8e6ddf
-              <span class="hljs-string">"name"</span> : <span class="hljs-string">"Eve"</span> 
-            }, 
-            { 
-              <span class="hljs-string">"_id"</span> : <span class="hljs-string">"persons/bob"</span>, 
-              <span class="hljs-string">"_key"</span> : <span class="hljs-string">"bob"</span>, 
-<<<<<<< HEAD
-              <span class="hljs-string">"_rev"</span> : <span class="hljs-string">"904455417"</span>, 
-=======
-              <span class="hljs-string">"_rev"</span> : <span class="hljs-string">"903586348"</span>, 
->>>>>>> 1b8e6ddf
-              <span class="hljs-string">"name"</span> : <span class="hljs-string">"Bob"</span> 
-            } 
-          ] 
-        }, 
-        { 
-          <span class="hljs-string">"edges"</span> : [ 
-            { 
-<<<<<<< HEAD
-              <span class="hljs-string">"_id"</span> : <span class="hljs-string">"knows/905962745"</span>, 
-              <span class="hljs-string">"_key"</span> : <span class="hljs-string">"905962745"</span>, 
-              <span class="hljs-string">"_rev"</span> : <span class="hljs-string">"905962745"</span>, 
-=======
-              <span class="hljs-string">"_id"</span> : <span class="hljs-string">"knows/905093676"</span>, 
-              <span class="hljs-string">"_key"</span> : <span class="hljs-string">"905093676"</span>, 
-              <span class="hljs-string">"_rev"</span> : <span class="hljs-string">"905093676"</span>, 
->>>>>>> 1b8e6ddf
-              <span class="hljs-string">"_from"</span> : <span class="hljs-string">"persons/eve"</span>, 
-              <span class="hljs-string">"_to"</span> : <span class="hljs-string">"persons/alice"</span> 
-            }, 
-            { 
-<<<<<<< HEAD
-              <span class="hljs-string">"_id"</span> : <span class="hljs-string">"knows/906159353"</span>, 
-              <span class="hljs-string">"_key"</span> : <span class="hljs-string">"906159353"</span>, 
-              <span class="hljs-string">"_rev"</span> : <span class="hljs-string">"906159353"</span>, 
-=======
-              <span class="hljs-string">"_id"</span> : <span class="hljs-string">"knows/905290284"</span>, 
-              <span class="hljs-string">"_key"</span> : <span class="hljs-string">"905290284"</span>, 
-              <span class="hljs-string">"_rev"</span> : <span class="hljs-string">"905290284"</span>, 
->>>>>>> 1b8e6ddf
-              <span class="hljs-string">"_from"</span> : <span class="hljs-string">"persons/eve"</span>, 
-              <span class="hljs-string">"_to"</span> : <span class="hljs-string">"persons/bob"</span> 
-            }, 
-            { 
-<<<<<<< HEAD
-              <span class="hljs-string">"_id"</span> : <span class="hljs-string">"knows/905372921"</span>, 
-              <span class="hljs-string">"_key"</span> : <span class="hljs-string">"905372921"</span>, 
-              <span class="hljs-string">"_rev"</span> : <span class="hljs-string">"905372921"</span>, 
-=======
+              <span class="hljs-string">"_rev"</span> : <span class="hljs-string">"903389740"</span>, 
+              <span class="hljs-string">"name"</span> : <span class="hljs-string">"Alice"</span> 
+            } 
+          ] 
+        }, 
+        { 
+          <span class="hljs-string">"edges"</span> : [ 
+            { 
+              <span class="hljs-string">"_id"</span> : <span class="hljs-string">"knows/905093676"</span>, 
+              <span class="hljs-string">"_key"</span> : <span class="hljs-string">"905093676"</span>, 
+              <span class="hljs-string">"_rev"</span> : <span class="hljs-string">"905093676"</span>, 
+              <span class="hljs-string">"_from"</span> : <span class="hljs-string">"persons/eve"</span>, 
+              <span class="hljs-string">"_to"</span> : <span class="hljs-string">"persons/alice"</span> 
+            } 
+          ], 
+          <span class="hljs-string">"vertices"</span> : [ 
+            { 
+              <span class="hljs-string">"_id"</span> : <span class="hljs-string">"persons/alice"</span>, 
+              <span class="hljs-string">"_key"</span> : <span class="hljs-string">"alice"</span>, 
+              <span class="hljs-string">"_rev"</span> : <span class="hljs-string">"903389740"</span>, 
+              <span class="hljs-string">"name"</span> : <span class="hljs-string">"Alice"</span> 
+            }, 
+            { 
+              <span class="hljs-string">"_id"</span> : <span class="hljs-string">"persons/eve"</span>, 
+              <span class="hljs-string">"_key"</span> : <span class="hljs-string">"eve"</span>, 
+              <span class="hljs-string">"_rev"</span> : <span class="hljs-string">"904241708"</span>, 
+              <span class="hljs-string">"name"</span> : <span class="hljs-string">"Eve"</span> 
+            } 
+          ] 
+        }, 
+        { 
+          <span class="hljs-string">"edges"</span> : [ 
+            { 
+              <span class="hljs-string">"_id"</span> : <span class="hljs-string">"knows/905093676"</span>, 
+              <span class="hljs-string">"_key"</span> : <span class="hljs-string">"905093676"</span>, 
+              <span class="hljs-string">"_rev"</span> : <span class="hljs-string">"905093676"</span>, 
+              <span class="hljs-string">"_from"</span> : <span class="hljs-string">"persons/eve"</span>, 
+              <span class="hljs-string">"_to"</span> : <span class="hljs-string">"persons/alice"</span> 
+            }, 
+            { 
+              <span class="hljs-string">"_id"</span> : <span class="hljs-string">"knows/905290284"</span>, 
+              <span class="hljs-string">"_key"</span> : <span class="hljs-string">"905290284"</span>, 
+              <span class="hljs-string">"_rev"</span> : <span class="hljs-string">"905290284"</span>, 
+              <span class="hljs-string">"_from"</span> : <span class="hljs-string">"persons/eve"</span>, 
+              <span class="hljs-string">"_to"</span> : <span class="hljs-string">"persons/bob"</span> 
+            } 
+          ], 
+          <span class="hljs-string">"vertices"</span> : [ 
+            { 
+              <span class="hljs-string">"_id"</span> : <span class="hljs-string">"persons/alice"</span>, 
+              <span class="hljs-string">"_key"</span> : <span class="hljs-string">"alice"</span>, 
+              <span class="hljs-string">"_rev"</span> : <span class="hljs-string">"903389740"</span>, 
+              <span class="hljs-string">"name"</span> : <span class="hljs-string">"Alice"</span> 
+            }, 
+            { 
+              <span class="hljs-string">"_id"</span> : <span class="hljs-string">"persons/eve"</span>, 
+              <span class="hljs-string">"_key"</span> : <span class="hljs-string">"eve"</span>, 
+              <span class="hljs-string">"_rev"</span> : <span class="hljs-string">"904241708"</span>, 
+              <span class="hljs-string">"name"</span> : <span class="hljs-string">"Eve"</span> 
+            }, 
+            { 
+              <span class="hljs-string">"_id"</span> : <span class="hljs-string">"persons/bob"</span>, 
+              <span class="hljs-string">"_key"</span> : <span class="hljs-string">"bob"</span>, 
+              <span class="hljs-string">"_rev"</span> : <span class="hljs-string">"903586348"</span>, 
+              <span class="hljs-string">"name"</span> : <span class="hljs-string">"Bob"</span> 
+            } 
+          ] 
+        }, 
+        { 
+          <span class="hljs-string">"edges"</span> : [ 
+            { 
+              <span class="hljs-string">"_id"</span> : <span class="hljs-string">"knows/905093676"</span>, 
+              <span class="hljs-string">"_key"</span> : <span class="hljs-string">"905093676"</span>, 
+              <span class="hljs-string">"_rev"</span> : <span class="hljs-string">"905093676"</span>, 
+              <span class="hljs-string">"_from"</span> : <span class="hljs-string">"persons/eve"</span>, 
+              <span class="hljs-string">"_to"</span> : <span class="hljs-string">"persons/alice"</span> 
+            }, 
+            { 
+              <span class="hljs-string">"_id"</span> : <span class="hljs-string">"knows/905290284"</span>, 
+              <span class="hljs-string">"_key"</span> : <span class="hljs-string">"905290284"</span>, 
+              <span class="hljs-string">"_rev"</span> : <span class="hljs-string">"905290284"</span>, 
+              <span class="hljs-string">"_from"</span> : <span class="hljs-string">"persons/eve"</span>, 
+              <span class="hljs-string">"_to"</span> : <span class="hljs-string">"persons/bob"</span> 
+            }, 
+            { 
               <span class="hljs-string">"_id"</span> : <span class="hljs-string">"knows/904503852"</span>, 
               <span class="hljs-string">"_key"</span> : <span class="hljs-string">"904503852"</span>, 
               <span class="hljs-string">"_rev"</span> : <span class="hljs-string">"904503852"</span>, 
->>>>>>> 1b8e6ddf
               <span class="hljs-string">"_from"</span> : <span class="hljs-string">"persons/alice"</span>, 
               <span class="hljs-string">"_to"</span> : <span class="hljs-string">"persons/bob"</span> 
             } 
@@ -241,83 +157,49 @@
             { 
               <span class="hljs-string">"_id"</span> : <span class="hljs-string">"persons/alice"</span>, 
               <span class="hljs-string">"_key"</span> : <span class="hljs-string">"alice"</span>, 
-<<<<<<< HEAD
-              <span class="hljs-string">"_rev"</span> : <span class="hljs-string">"904258809"</span>, 
-=======
-              <span class="hljs-string">"_rev"</span> : <span class="hljs-string">"903389740"</span>, 
->>>>>>> 1b8e6ddf
-              <span class="hljs-string">"name"</span> : <span class="hljs-string">"Alice"</span> 
-            }, 
-            { 
-              <span class="hljs-string">"_id"</span> : <span class="hljs-string">"persons/eve"</span>, 
-              <span class="hljs-string">"_key"</span> : <span class="hljs-string">"eve"</span>, 
-<<<<<<< HEAD
-              <span class="hljs-string">"_rev"</span> : <span class="hljs-string">"905110777"</span>, 
-=======
-              <span class="hljs-string">"_rev"</span> : <span class="hljs-string">"904241708"</span>, 
->>>>>>> 1b8e6ddf
-              <span class="hljs-string">"name"</span> : <span class="hljs-string">"Eve"</span> 
-            }, 
-            { 
-              <span class="hljs-string">"_id"</span> : <span class="hljs-string">"persons/bob"</span>, 
-              <span class="hljs-string">"_key"</span> : <span class="hljs-string">"bob"</span>, 
-<<<<<<< HEAD
-              <span class="hljs-string">"_rev"</span> : <span class="hljs-string">"904455417"</span>, 
-=======
-              <span class="hljs-string">"_rev"</span> : <span class="hljs-string">"903586348"</span>, 
->>>>>>> 1b8e6ddf
-              <span class="hljs-string">"name"</span> : <span class="hljs-string">"Bob"</span> 
-            }, 
-            { 
-              <span class="hljs-string">"_id"</span> : <span class="hljs-string">"persons/alice"</span>, 
-              <span class="hljs-string">"_key"</span> : <span class="hljs-string">"alice"</span>, 
-<<<<<<< HEAD
-              <span class="hljs-string">"_rev"</span> : <span class="hljs-string">"904258809"</span>, 
-=======
-              <span class="hljs-string">"_rev"</span> : <span class="hljs-string">"903389740"</span>, 
->>>>>>> 1b8e6ddf
-              <span class="hljs-string">"name"</span> : <span class="hljs-string">"Alice"</span> 
-            } 
-          ] 
-        }, 
-        { 
-          <span class="hljs-string">"edges"</span> : [ 
-            { 
-<<<<<<< HEAD
-              <span class="hljs-string">"_id"</span> : <span class="hljs-string">"knows/905962745"</span>, 
-              <span class="hljs-string">"_key"</span> : <span class="hljs-string">"905962745"</span>, 
-              <span class="hljs-string">"_rev"</span> : <span class="hljs-string">"905962745"</span>, 
-=======
-              <span class="hljs-string">"_id"</span> : <span class="hljs-string">"knows/905093676"</span>, 
-              <span class="hljs-string">"_key"</span> : <span class="hljs-string">"905093676"</span>, 
-              <span class="hljs-string">"_rev"</span> : <span class="hljs-string">"905093676"</span>, 
->>>>>>> 1b8e6ddf
-              <span class="hljs-string">"_from"</span> : <span class="hljs-string">"persons/eve"</span>, 
-              <span class="hljs-string">"_to"</span> : <span class="hljs-string">"persons/alice"</span> 
-            }, 
-            { 
-<<<<<<< HEAD
-              <span class="hljs-string">"_id"</span> : <span class="hljs-string">"knows/906159353"</span>, 
-              <span class="hljs-string">"_key"</span> : <span class="hljs-string">"906159353"</span>, 
-              <span class="hljs-string">"_rev"</span> : <span class="hljs-string">"906159353"</span>, 
-=======
-              <span class="hljs-string">"_id"</span> : <span class="hljs-string">"knows/905290284"</span>, 
-              <span class="hljs-string">"_key"</span> : <span class="hljs-string">"905290284"</span>, 
-              <span class="hljs-string">"_rev"</span> : <span class="hljs-string">"905290284"</span>, 
->>>>>>> 1b8e6ddf
-              <span class="hljs-string">"_from"</span> : <span class="hljs-string">"persons/eve"</span>, 
-              <span class="hljs-string">"_to"</span> : <span class="hljs-string">"persons/bob"</span> 
-            }, 
-            { 
-<<<<<<< HEAD
-              <span class="hljs-string">"_id"</span> : <span class="hljs-string">"knows/905569529"</span>, 
-              <span class="hljs-string">"_key"</span> : <span class="hljs-string">"905569529"</span>, 
-              <span class="hljs-string">"_rev"</span> : <span class="hljs-string">"905569529"</span>, 
-=======
+              <span class="hljs-string">"_rev"</span> : <span class="hljs-string">"903389740"</span>, 
+              <span class="hljs-string">"name"</span> : <span class="hljs-string">"Alice"</span> 
+            }, 
+            { 
+              <span class="hljs-string">"_id"</span> : <span class="hljs-string">"persons/eve"</span>, 
+              <span class="hljs-string">"_key"</span> : <span class="hljs-string">"eve"</span>, 
+              <span class="hljs-string">"_rev"</span> : <span class="hljs-string">"904241708"</span>, 
+              <span class="hljs-string">"name"</span> : <span class="hljs-string">"Eve"</span> 
+            }, 
+            { 
+              <span class="hljs-string">"_id"</span> : <span class="hljs-string">"persons/bob"</span>, 
+              <span class="hljs-string">"_key"</span> : <span class="hljs-string">"bob"</span>, 
+              <span class="hljs-string">"_rev"</span> : <span class="hljs-string">"903586348"</span>, 
+              <span class="hljs-string">"name"</span> : <span class="hljs-string">"Bob"</span> 
+            }, 
+            { 
+              <span class="hljs-string">"_id"</span> : <span class="hljs-string">"persons/alice"</span>, 
+              <span class="hljs-string">"_key"</span> : <span class="hljs-string">"alice"</span>, 
+              <span class="hljs-string">"_rev"</span> : <span class="hljs-string">"903389740"</span>, 
+              <span class="hljs-string">"name"</span> : <span class="hljs-string">"Alice"</span> 
+            } 
+          ] 
+        }, 
+        { 
+          <span class="hljs-string">"edges"</span> : [ 
+            { 
+              <span class="hljs-string">"_id"</span> : <span class="hljs-string">"knows/905093676"</span>, 
+              <span class="hljs-string">"_key"</span> : <span class="hljs-string">"905093676"</span>, 
+              <span class="hljs-string">"_rev"</span> : <span class="hljs-string">"905093676"</span>, 
+              <span class="hljs-string">"_from"</span> : <span class="hljs-string">"persons/eve"</span>, 
+              <span class="hljs-string">"_to"</span> : <span class="hljs-string">"persons/alice"</span> 
+            }, 
+            { 
+              <span class="hljs-string">"_id"</span> : <span class="hljs-string">"knows/905290284"</span>, 
+              <span class="hljs-string">"_key"</span> : <span class="hljs-string">"905290284"</span>, 
+              <span class="hljs-string">"_rev"</span> : <span class="hljs-string">"905290284"</span>, 
+              <span class="hljs-string">"_from"</span> : <span class="hljs-string">"persons/eve"</span>, 
+              <span class="hljs-string">"_to"</span> : <span class="hljs-string">"persons/bob"</span> 
+            }, 
+            { 
               <span class="hljs-string">"_id"</span> : <span class="hljs-string">"knows/904700460"</span>, 
               <span class="hljs-string">"_key"</span> : <span class="hljs-string">"904700460"</span>, 
               <span class="hljs-string">"_rev"</span> : <span class="hljs-string">"904700460"</span>, 
->>>>>>> 1b8e6ddf
               <span class="hljs-string">"_from"</span> : <span class="hljs-string">"persons/bob"</span>, 
               <span class="hljs-string">"_to"</span> : <span class="hljs-string">"persons/charlie"</span> 
             } 
@@ -326,41 +208,25 @@
             { 
               <span class="hljs-string">"_id"</span> : <span class="hljs-string">"persons/alice"</span>, 
               <span class="hljs-string">"_key"</span> : <span class="hljs-string">"alice"</span>, 
-<<<<<<< HEAD
-              <span class="hljs-string">"_rev"</span> : <span class="hljs-string">"904258809"</span>, 
-=======
-              <span class="hljs-string">"_rev"</span> : <span class="hljs-string">"903389740"</span>, 
->>>>>>> 1b8e6ddf
-              <span class="hljs-string">"name"</span> : <span class="hljs-string">"Alice"</span> 
-            }, 
-            { 
-              <span class="hljs-string">"_id"</span> : <span class="hljs-string">"persons/eve"</span>, 
-              <span class="hljs-string">"_key"</span> : <span class="hljs-string">"eve"</span>, 
-<<<<<<< HEAD
-              <span class="hljs-string">"_rev"</span> : <span class="hljs-string">"905110777"</span>, 
-=======
-              <span class="hljs-string">"_rev"</span> : <span class="hljs-string">"904241708"</span>, 
->>>>>>> 1b8e6ddf
-              <span class="hljs-string">"name"</span> : <span class="hljs-string">"Eve"</span> 
-            }, 
-            { 
-              <span class="hljs-string">"_id"</span> : <span class="hljs-string">"persons/bob"</span>, 
-              <span class="hljs-string">"_key"</span> : <span class="hljs-string">"bob"</span>, 
-<<<<<<< HEAD
-              <span class="hljs-string">"_rev"</span> : <span class="hljs-string">"904455417"</span>, 
-=======
-              <span class="hljs-string">"_rev"</span> : <span class="hljs-string">"903586348"</span>, 
->>>>>>> 1b8e6ddf
+              <span class="hljs-string">"_rev"</span> : <span class="hljs-string">"903389740"</span>, 
+              <span class="hljs-string">"name"</span> : <span class="hljs-string">"Alice"</span> 
+            }, 
+            { 
+              <span class="hljs-string">"_id"</span> : <span class="hljs-string">"persons/eve"</span>, 
+              <span class="hljs-string">"_key"</span> : <span class="hljs-string">"eve"</span>, 
+              <span class="hljs-string">"_rev"</span> : <span class="hljs-string">"904241708"</span>, 
+              <span class="hljs-string">"name"</span> : <span class="hljs-string">"Eve"</span> 
+            }, 
+            { 
+              <span class="hljs-string">"_id"</span> : <span class="hljs-string">"persons/bob"</span>, 
+              <span class="hljs-string">"_key"</span> : <span class="hljs-string">"bob"</span>, 
+              <span class="hljs-string">"_rev"</span> : <span class="hljs-string">"903586348"</span>, 
               <span class="hljs-string">"name"</span> : <span class="hljs-string">"Bob"</span> 
             }, 
             { 
               <span class="hljs-string">"_id"</span> : <span class="hljs-string">"persons/charlie"</span>, 
               <span class="hljs-string">"_key"</span> : <span class="hljs-string">"charlie"</span>, 
-<<<<<<< HEAD
-              <span class="hljs-string">"_rev"</span> : <span class="hljs-string">"904717561"</span>, 
-=======
               <span class="hljs-string">"_rev"</span> : <span class="hljs-string">"903848492"</span>, 
->>>>>>> 1b8e6ddf
               <span class="hljs-string">"name"</span> : <span class="hljs-string">"Charlie"</span> 
             } 
           ] 
@@ -368,41 +234,23 @@
         { 
           <span class="hljs-string">"edges"</span> : [ 
             { 
-<<<<<<< HEAD
-              <span class="hljs-string">"_id"</span> : <span class="hljs-string">"knows/905962745"</span>, 
-              <span class="hljs-string">"_key"</span> : <span class="hljs-string">"905962745"</span>, 
-              <span class="hljs-string">"_rev"</span> : <span class="hljs-string">"905962745"</span>, 
-=======
-              <span class="hljs-string">"_id"</span> : <span class="hljs-string">"knows/905093676"</span>, 
-              <span class="hljs-string">"_key"</span> : <span class="hljs-string">"905093676"</span>, 
-              <span class="hljs-string">"_rev"</span> : <span class="hljs-string">"905093676"</span>, 
->>>>>>> 1b8e6ddf
-              <span class="hljs-string">"_from"</span> : <span class="hljs-string">"persons/eve"</span>, 
-              <span class="hljs-string">"_to"</span> : <span class="hljs-string">"persons/alice"</span> 
-            }, 
-            { 
-<<<<<<< HEAD
-              <span class="hljs-string">"_id"</span> : <span class="hljs-string">"knows/906159353"</span>, 
-              <span class="hljs-string">"_key"</span> : <span class="hljs-string">"906159353"</span>, 
-              <span class="hljs-string">"_rev"</span> : <span class="hljs-string">"906159353"</span>, 
-=======
-              <span class="hljs-string">"_id"</span> : <span class="hljs-string">"knows/905290284"</span>, 
-              <span class="hljs-string">"_key"</span> : <span class="hljs-string">"905290284"</span>, 
-              <span class="hljs-string">"_rev"</span> : <span class="hljs-string">"905290284"</span>, 
->>>>>>> 1b8e6ddf
-              <span class="hljs-string">"_from"</span> : <span class="hljs-string">"persons/eve"</span>, 
-              <span class="hljs-string">"_to"</span> : <span class="hljs-string">"persons/bob"</span> 
-            }, 
-            { 
-<<<<<<< HEAD
-              <span class="hljs-string">"_id"</span> : <span class="hljs-string">"knows/905766137"</span>, 
-              <span class="hljs-string">"_key"</span> : <span class="hljs-string">"905766137"</span>, 
-              <span class="hljs-string">"_rev"</span> : <span class="hljs-string">"905766137"</span>, 
-=======
+              <span class="hljs-string">"_id"</span> : <span class="hljs-string">"knows/905093676"</span>, 
+              <span class="hljs-string">"_key"</span> : <span class="hljs-string">"905093676"</span>, 
+              <span class="hljs-string">"_rev"</span> : <span class="hljs-string">"905093676"</span>, 
+              <span class="hljs-string">"_from"</span> : <span class="hljs-string">"persons/eve"</span>, 
+              <span class="hljs-string">"_to"</span> : <span class="hljs-string">"persons/alice"</span> 
+            }, 
+            { 
+              <span class="hljs-string">"_id"</span> : <span class="hljs-string">"knows/905290284"</span>, 
+              <span class="hljs-string">"_key"</span> : <span class="hljs-string">"905290284"</span>, 
+              <span class="hljs-string">"_rev"</span> : <span class="hljs-string">"905290284"</span>, 
+              <span class="hljs-string">"_from"</span> : <span class="hljs-string">"persons/eve"</span>, 
+              <span class="hljs-string">"_to"</span> : <span class="hljs-string">"persons/bob"</span> 
+            }, 
+            { 
               <span class="hljs-string">"_id"</span> : <span class="hljs-string">"knows/904897068"</span>, 
               <span class="hljs-string">"_key"</span> : <span class="hljs-string">"904897068"</span>, 
               <span class="hljs-string">"_rev"</span> : <span class="hljs-string">"904897068"</span>, 
->>>>>>> 1b8e6ddf
               <span class="hljs-string">"_from"</span> : <span class="hljs-string">"persons/bob"</span>, 
               <span class="hljs-string">"_to"</span> : <span class="hljs-string">"persons/dave"</span> 
             } 
@@ -411,41 +259,25 @@
             { 
               <span class="hljs-string">"_id"</span> : <span class="hljs-string">"persons/alice"</span>, 
               <span class="hljs-string">"_key"</span> : <span class="hljs-string">"alice"</span>, 
-<<<<<<< HEAD
-              <span class="hljs-string">"_rev"</span> : <span class="hljs-string">"904258809"</span>, 
-=======
-              <span class="hljs-string">"_rev"</span> : <span class="hljs-string">"903389740"</span>, 
->>>>>>> 1b8e6ddf
-              <span class="hljs-string">"name"</span> : <span class="hljs-string">"Alice"</span> 
-            }, 
-            { 
-              <span class="hljs-string">"_id"</span> : <span class="hljs-string">"persons/eve"</span>, 
-              <span class="hljs-string">"_key"</span> : <span class="hljs-string">"eve"</span>, 
-<<<<<<< HEAD
-              <span class="hljs-string">"_rev"</span> : <span class="hljs-string">"905110777"</span>, 
-=======
-              <span class="hljs-string">"_rev"</span> : <span class="hljs-string">"904241708"</span>, 
->>>>>>> 1b8e6ddf
-              <span class="hljs-string">"name"</span> : <span class="hljs-string">"Eve"</span> 
-            }, 
-            { 
-              <span class="hljs-string">"_id"</span> : <span class="hljs-string">"persons/bob"</span>, 
-              <span class="hljs-string">"_key"</span> : <span class="hljs-string">"bob"</span>, 
-<<<<<<< HEAD
-              <span class="hljs-string">"_rev"</span> : <span class="hljs-string">"904455417"</span>, 
-=======
-              <span class="hljs-string">"_rev"</span> : <span class="hljs-string">"903586348"</span>, 
->>>>>>> 1b8e6ddf
+              <span class="hljs-string">"_rev"</span> : <span class="hljs-string">"903389740"</span>, 
+              <span class="hljs-string">"name"</span> : <span class="hljs-string">"Alice"</span> 
+            }, 
+            { 
+              <span class="hljs-string">"_id"</span> : <span class="hljs-string">"persons/eve"</span>, 
+              <span class="hljs-string">"_key"</span> : <span class="hljs-string">"eve"</span>, 
+              <span class="hljs-string">"_rev"</span> : <span class="hljs-string">"904241708"</span>, 
+              <span class="hljs-string">"name"</span> : <span class="hljs-string">"Eve"</span> 
+            }, 
+            { 
+              <span class="hljs-string">"_id"</span> : <span class="hljs-string">"persons/bob"</span>, 
+              <span class="hljs-string">"_key"</span> : <span class="hljs-string">"bob"</span>, 
+              <span class="hljs-string">"_rev"</span> : <span class="hljs-string">"903586348"</span>, 
               <span class="hljs-string">"name"</span> : <span class="hljs-string">"Bob"</span> 
             }, 
             { 
               <span class="hljs-string">"_id"</span> : <span class="hljs-string">"persons/dave"</span>, 
               <span class="hljs-string">"_key"</span> : <span class="hljs-string">"dave"</span>, 
-<<<<<<< HEAD
-              <span class="hljs-string">"_rev"</span> : <span class="hljs-string">"904914169"</span>, 
-=======
               <span class="hljs-string">"_rev"</span> : <span class="hljs-string">"904045100"</span>, 
->>>>>>> 1b8e6ddf
               <span class="hljs-string">"name"</span> : <span class="hljs-string">"Dave"</span> 
             } 
           ] 
