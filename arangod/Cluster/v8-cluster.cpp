--- conflicted
+++ resolved
@@ -1311,8 +1311,13 @@
   TRI_AddMethodVocbase(rt, "status", JS_StatusServerState);
 
   v8g->ServerStateTempl = v8::Persistent<v8::ObjectTemplate>::New(isolate, rt);
-<<<<<<< HEAD
-  TRI_AddGlobalFunctionVocbase(context, "ArangoServerState", ft->GetFunction());
+  TRI_AddGlobalFunctionVocbase(context, "ArangoServerStateCtor", ft->GetFunction(), true);
+
+  // register the global object
+  v8::Handle<v8::Object> ss = v8g->ServerStateTempl->NewInstance();
+  if (! ss.IsEmpty()) {
+    TRI_AddGlobalVariableVocbase(context, "ArangoServerState", ss);
+  }
 
   // ...........................................................................
   // generate the cluster comm template
@@ -1335,16 +1340,14 @@
 #endif
 
   v8g->ServerStateTempl = v8::Persistent<v8::ObjectTemplate>::New(isolate, rt);
-  TRI_AddGlobalFunctionVocbase(context, "ArangoClusterComm", ft->GetFunction());
-=======
-  TRI_AddGlobalFunctionVocbase(context, "ArangoServerStateCtor", ft->GetFunction(), true);
+  TRI_AddGlobalFunctionVocbase(context, "ArangoClusterComm", 
+                               ft->GetFunction());
 
   // register the global object
-  v8::Handle<v8::Object> ss = v8g->ServerStateTempl->NewInstance();
-  if (! ss.IsEmpty()) {
-    TRI_AddGlobalVariableVocbase(context, "ArangoServerState", ss);
-  }
->>>>>>> 3183e6d4
+  //v8::Handle<v8::Object> ss = v8g->ClusterCommTempl->NewInstance();
+  //if (! ss.IsEmpty()) {
+  //  TRI_AddGlobalVariableVocbase(context, "ArangoServerState", ss);
+ // }
 }
 
 // Local Variables:
