--- conflicted
+++ resolved
@@ -464,17 +464,10 @@
                replaceOrWithIn_pass6,
                true);
 
-<<<<<<< HEAD
-  // try to remove redundant OR 
-  registerRule("remove-redundant-OR",
-               removeRedundantOR,
-               removeRedundantOR_pass6,
-=======
   // try to remove redundant OR conditions
   registerRule("remove-redundant-or",
                removeRedundantOr,
                removeRedundantOr_pass6,
->>>>>>> d05b47cd
                true);
 
   // try to find a filter after an enumerate collection and find an index . . . 
