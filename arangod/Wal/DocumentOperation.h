--- conflicted
+++ resolved
@@ -86,12 +86,8 @@
         }
         else if (type == TRI_VOC_DOCUMENT_OPERATION_REMOVE) {
           // unlink the header
-<<<<<<< HEAD
-          document->_headers->unlink(document->_headers, header);
+          document->_headersPtr->unlink(document->_headersPtr, header);  // PROTECTED by trx in trxCollection
           document->_numberDocuments--;
-=======
-          document->_headersPtr->unlink(document->_headersPtr, header);  // PROTECTED by trx in trxCollection
->>>>>>> 3ad1940c
         }
  
         // free the local marker buffer 
