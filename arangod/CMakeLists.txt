--- conflicted
+++ resolved
@@ -58,11 +58,8 @@
     Ahuacatl/ahuacatl-tokens.cpp
     Ahuacatl/ahuacatl-variable.cpp
     Aql/AstNode.cpp
-<<<<<<< HEAD
     Aql/BindParameters.cpp
-=======
     Aql/ExecutionBlock.cpp
->>>>>>> 47afbc7f
     Aql/ExecutionPlan.cpp
     Aql/grammar.cpp
     Aql/Parser.cpp
