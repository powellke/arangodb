////////////////////////////////////////////////////////////////////////////////
/// @brief document collection with global read-write lock
///
/// @file
///
/// DISCLAIMER
///
/// Copyright 2014 ArangoDB GmbH, Cologne, Germany
/// Copyright 2004-2014 triAGENS GmbH, Cologne, Germany
///
/// Licensed under the Apache License, Version 2.0 (the "License");
/// you may not use this file except in compliance with the License.
/// You may obtain a copy of the License at
///
///     http://www.apache.org/licenses/LICENSE-2.0
///
/// Unless required by applicable law or agreed to in writing, software
/// distributed under the License is distributed on an "AS IS" BASIS,
/// WITHOUT WARRANTIES OR CONDITIONS OF ANY KIND, either express or implied.
/// See the License for the specific language governing permissions and
/// limitations under the License.
///
/// Copyright holder is ArangoDB GmbH, Cologne, Germany
///
/// @author Dr. Frank Celler
/// @author Copyright 2014, ArangoDB GmbH, Cologne, Germany
/// @author Copyright 2011-2013, triAGENS GmbH, Cologne, Germany
////////////////////////////////////////////////////////////////////////////////

#include "document-collection.h"

#include "Basics/Barrier.h"
#include "Basics/conversions.h"
#include "Basics/files.h"
#include "Basics/logging.h"
#include "Basics/tri-strings.h"
#include "Basics/ThreadPool.h"
#include "CapConstraint/cap-constraint.h"
#include "FulltextIndex/fulltext-index.h"
#include "GeoIndex/geo-index.h"
#include "HashIndex/hash-index.h"
#include "Mvcc/CapConstraint.h"
#include "Mvcc/EdgeIndex.h"
#include "Mvcc/FulltextIndex.h"
#include "Mvcc/GeoIndex2.h"
#include "Mvcc/HashIndex.h"
#include "Mvcc/Index.h"
#include "Mvcc/MasterpointerManager.h"
#include "Mvcc/OpenIterator.h"
#include "Mvcc/PrimaryIndex.h"
#include "Mvcc/SkiplistIndex2.h"
#include "Mvcc/Transaction.h"
#include "Mvcc/TransactionCollection.h"
#include "Mvcc/TransactionScope.h"
#include "RestServer/ArangoServer.h"
#include "ShapedJson/shape-accessor.h"
#include "Utils/transactions.h"
#include "Utils/CollectionReadLocker.h"
#include "Utils/CollectionWriteLocker.h"
#include "Utils/Exception.h"
#include "VocBase/edge-collection.h"
#include "VocBase/index.h"
#include "VocBase/key-generator.h"
#include "VocBase/primary-index.h"
#include "VocBase/server.h"
#include "VocBase/update-policy.h"
#include "VocBase/voc-shaper.h"
#include "VocBase/barrier.h"
#include "Wal/DocumentOperation.h"
#include "Wal/LogfileManager.h"
#include "Wal/Marker.h"
#include "Wal/Slots.h"

using namespace triagens::arango;

////////////////////////////////////////////////////////////////////////////////
/// @brief return a pointer to the beginning of the marker
////////////////////////////////////////////////////////////////////////////////

#ifdef TRI_ENABLE_MAINTAINER_MODE
void const* TRI_doc_mptr_t::getDataPtr () const {
  TransactionBase::assertCurrentTrxActive();
  return _dataptr.load(std::memory_order_acquire);
}
#endif

////////////////////////////////////////////////////////////////////////////////
/// @brief set the pointer to the beginning of the memory for the marker
////////////////////////////////////////////////////////////////////////////////

#ifdef TRI_ENABLE_MAINTAINER_MODE
void TRI_doc_mptr_t::setDataPtr (void const* d) {
  TransactionBase::assertCurrentTrxActive();
  _dataptr.store(d, std::memory_order_release);
}
#endif

////////////////////////////////////////////////////////////////////////////////
/// @brief return a pointer to the beginning of the marker, copy object
////////////////////////////////////////////////////////////////////////////////

#ifdef TRI_ENABLE_MAINTAINER_MODE
void const* TRI_doc_mptr_copy_t::getDataPtr () const {
  TransactionBase::assertSomeTrxInScope();
  return _dataptr;
}
#endif

////////////////////////////////////////////////////////////////////////////////
/// @brief set the pointer to the beginning of the memory for the marker,
/// copy object
////////////////////////////////////////////////////////////////////////////////

#ifdef TRI_ENABLE_MAINTAINER_MODE
void TRI_doc_mptr_copy_t::setDataPtr (void const* d) {
  TransactionBase::assertSomeTrxInScope();
  _dataptr = d;
}
#endif

////////////////////////////////////////////////////////////////////////////////
/// @brief create a document collection
////////////////////////////////////////////////////////////////////////////////

TRI_document_collection_t::TRI_document_collection_t () 
  : _useSecondaryIndexes(true),
    _indexesLock(),
    _indexes(),
    _documentCounterLock(),
    _documentCount(0),
    _documentSize(0),
    _revisionId(0),
    _masterpointerManager(nullptr),
    _keyGenerator(nullptr),
    _uncollectedLogfileEntries(0) {

  _tickMax = 0;

  _masterpointerManager = new triagens::mvcc::MasterpointerManager;
}

////////////////////////////////////////////////////////////////////////////////
/// @brief destroy a document collection
////////////////////////////////////////////////////////////////////////////////

TRI_document_collection_t::~TRI_document_collection_t () {
  delete _keyGenerator;

  shutdownIndexes();

  delete _masterpointerManager;
}

////////////////////////////////////////////////////////////////////////////////
/// @brief return a pointer to the shaper
////////////////////////////////////////////////////////////////////////////////

#ifdef TRI_ENABLE_MAINTAINER_MODE
TRI_shaper_t* TRI_document_collection_t::getShaper () const {
  if (! TRI_ContainsBarrierList(&_barrierList, TRI_BARRIER_ELEMENT)) {
    TransactionBase::assertSomeTrxInScope();
  }
  return _shaper;
}
#endif

////////////////////////////////////////////////////////////////////////////////
/// @brief shutdown indexes
////////////////////////////////////////////////////////////////////////////////

void TRI_document_collection_t::shutdownIndexes () {
  WRITE_LOCKER(_indexesLock);

  for (auto it: _indexes) {
    delete it;
  }
  _indexes.clear();
}

////////////////////////////////////////////////////////////////////////////////
/// @brief adds an index to the collection
////////////////////////////////////////////////////////////////////////////////

triagens::mvcc::Index* TRI_document_collection_t::addIndex (triagens::mvcc::Index* index) {
  WRITE_LOCKER(_indexesLock);

  if (! _indexes.empty() && _indexes.back()->type() == TRI_IDX_TYPE_CAP_CONSTRAINT) {
    // we have a cap constraint as the last present index in the vector
    // make sure the cap constraint stays at the end of the list after our insertion
    _indexes.push_back(_indexes.back());

    TRI_ASSERT(_indexes.size() >= 2);
    _indexes[_indexes.size() - 2] = index;

    TRI_ASSERT(_indexes.back()->type() == TRI_IDX_TYPE_CAP_CONSTRAINT);
  }
  else {
    _indexes.push_back(index);
  }

  return index;
}

////////////////////////////////////////////////////////////////////////////////
/// @brief return the list of indexes of the collection
////////////////////////////////////////////////////////////////////////////////
  
std::vector<triagens::mvcc::Index*> TRI_document_collection_t::indexes () const {
  return _indexes;
} 

////////////////////////////////////////////////////////////////////////////////
/// @brief lookup an index by id
////////////////////////////////////////////////////////////////////////////////
  
triagens::mvcc::Index* TRI_document_collection_t::lookupIndex (TRI_idx_iid_t id) {
  READ_LOCKER(_indexesLock);

  for (auto idx : _indexes) {
    if (idx->id()== id) {
      return idx;
    }
  }

  return nullptr;
} 

////////////////////////////////////////////////////////////////////////////////
/// @brief lookup an index by type
////////////////////////////////////////////////////////////////////////////////
  
triagens::mvcc::Index* TRI_document_collection_t::lookupIndex (TRI_idx_type_e type) {
  READ_LOCKER(_indexesLock);

  for (auto idx : _indexes) {
    if (idx->type()== type) {
      return idx;
    }
  }

  return nullptr;
} 

////////////////////////////////////////////////////////////////////////////////
/// @brief read-lock the list of indexes
////////////////////////////////////////////////////////////////////////////////

void TRI_document_collection_t::readLockIndexes () {
  _indexesLock.readLock();
}

////////////////////////////////////////////////////////////////////////////////
/// @brief read-unlock the list of indexes
////////////////////////////////////////////////////////////////////////////////

void TRI_document_collection_t::readUnlockIndexes () {
  _indexesLock.readUnlock();
}

////////////////////////////////////////////////////////////////////////////////
/// @brief write-lock the list of indexes
////////////////////////////////////////////////////////////////////////////////

void TRI_document_collection_t::writeLockIndexes () {
  _indexesLock.writeLock();
}

////////////////////////////////////////////////////////////////////////////////
/// @brief write-unlock the list of indexes
////////////////////////////////////////////////////////////////////////////////

void TRI_document_collection_t::writeUnlockIndexes () {
  _indexesLock.writeUnlock();
}

////////////////////////////////////////////////////////////////////////////////
/// @brief return the number of documents in the collection
////////////////////////////////////////////////////////////////////////////////

int64_t TRI_document_collection_t::documentCount () {
  READ_LOCKER(_documentCounterLock);
  return _documentCount;
}

////////////////////////////////////////////////////////////////////////////////
/// @brief update the number of documents in the collection
////////////////////////////////////////////////////////////////////////////////

void TRI_document_collection_t::updateDocumentCount (int64_t value) {
  if (value == 0) {
    return;
  }

  WRITE_LOCKER(_documentCounterLock);
  TRI_ASSERT_EXPENSIVE(_documentCount + value >= 0);
  _documentCount += value;
}

////////////////////////////////////////////////////////////////////////////////
/// @brief return the size of documents in the collection
////////////////////////////////////////////////////////////////////////////////

int64_t TRI_document_collection_t::documentSize () {
  READ_LOCKER(_documentCounterLock);
  return _documentSize;
}

////////////////////////////////////////////////////////////////////////////////
/// @brief update the size of documents in the collection
////////////////////////////////////////////////////////////////////////////////

void TRI_document_collection_t::updateDocumentSize (int64_t value) {
  if (value == 0) {
    return;
  }

  WRITE_LOCKER(_documentCounterLock);
  _documentSize += value;
}

////////////////////////////////////////////////////////////////////////////////
/// @brief update the statistics of the collection
////////////////////////////////////////////////////////////////////////////////

void TRI_document_collection_t::updateDocumentStats (int64_t count,
                                                     int64_t size) {
  if (count == 0 && size == 0) {
    return;
  }

  WRITE_LOCKER(_documentCounterLock);
  _documentCount += count;
  _documentSize  += size;
}

////////////////////////////////////////////////////////////////////////////////
/// @brief return the last revision id in the collection
////////////////////////////////////////////////////////////////////////////////

TRI_voc_rid_t TRI_document_collection_t::revisionId () {
  READ_LOCKER(_documentCounterLock);
  return _revisionId;
}

////////////////////////////////////////////////////////////////////////////////
/// @brief update the last revision id in the collection
////////////////////////////////////////////////////////////////////////////////

void TRI_document_collection_t::updateRevisionId (TRI_voc_rid_t revisionId) {
  WRITE_LOCKER(_documentCounterLock);
  if (revisionId > _revisionId) {
    _revisionId = revisionId;
  }
}

////////////////////////////////////////////////////////////////////////////////
/// @brief return the collection's master pointer manager
////////////////////////////////////////////////////////////////////////////////

triagens::mvcc::MasterpointerManager* TRI_document_collection_t::masterpointerManager () const {
  return _masterpointerManager;
}

////////////////////////////////////////////////////////////////////////////////
/// @brief fill an index
////////////////////////////////////////////////////////////////////////////////

void TRI_document_collection_t::fillIndex (triagens::mvcc::Index* index) {
  size_t const numDocuments = documentCount();
  index->sizeHint(numDocuments);

  auto primaryIndex = lookupIndex(TRI_IDX_TYPE_PRIMARY_INDEX);

  if (primaryIndex == nullptr) {
    return;
  }
  
 static_cast<triagens::mvcc::PrimaryIndex*>(primaryIndex)->iterate([&index](TRI_doc_mptr_t* document) -> void {
    index->insert(document);
  });
}

////////////////////////////////////////////////////////////////////////////////
/// @brief add a WAL operation for a transaction collection
////////////////////////////////////////////////////////////////////////////////

int TRI_AddOperationTransaction (triagens::wal::DocumentOperation&, bool&);

// -----------------------------------------------------------------------------
// --SECTION--                                              forward declarations
// -----------------------------------------------------------------------------

static int FillIndex (TRI_document_collection_t*,
                      TRI_index_t*);

static int CapConstraintFromJson (TRI_document_collection_t*,
                                  TRI_json_t const*,
                                  TRI_idx_iid_t,
                                  TRI_index_t**);

static int GeoIndexFromJson (TRI_document_collection_t*,
                             TRI_json_t const*,
                             TRI_idx_iid_t,
                             TRI_index_t**);

static int HashIndexFromJson (TRI_document_collection_t*,
                              TRI_json_t const*,
                              TRI_idx_iid_t,
                              TRI_index_t**);

static int SkiplistIndexFromJson (TRI_document_collection_t*,
                                  TRI_json_t const*,
                                  TRI_idx_iid_t,
                                  TRI_index_t**);

static int FulltextIndexFromJson (TRI_document_collection_t*,
                                  TRI_json_t const*,
                                  TRI_idx_iid_t,
                                  TRI_index_t**);

// -----------------------------------------------------------------------------
// --SECTION--                                                  HELPER FUNCTIONS
// -----------------------------------------------------------------------------

// -----------------------------------------------------------------------------
// --SECTION--                                                 private functions
// -----------------------------------------------------------------------------

////////////////////////////////////////////////////////////////////////////////
/// @brief hashes a datafile identifier
////////////////////////////////////////////////////////////////////////////////

static uint64_t HashKeyDatafile (TRI_associative_pointer_t* array, void const* key) {
  return *(static_cast<TRI_voc_fid_t const*>(key));
}

////////////////////////////////////////////////////////////////////////////////
/// @brief hashes a datafile identifier
////////////////////////////////////////////////////////////////////////////////

static uint64_t HashElementDatafile (TRI_associative_pointer_t* array, void const* element) {
  TRI_doc_datafile_info_t const* e = static_cast<TRI_doc_datafile_info_t const*>(element);

  return e->_fid;
}

////////////////////////////////////////////////////////////////////////////////
/// @brief compares a datafile identifier and a datafile info
////////////////////////////////////////////////////////////////////////////////

static bool IsEqualKeyElementDatafile (TRI_associative_pointer_t* array, void const* key, void const* element) {
  TRI_voc_fid_t const* k = static_cast<TRI_voc_fid_t const*>(key);
  TRI_doc_datafile_info_t const* e = static_cast<TRI_doc_datafile_info_t const*>(element);

  return *k == e->_fid;
}

////////////////////////////////////////////////////////////////////////////////
/// @brief free an assoc array of datafile infos
////////////////////////////////////////////////////////////////////////////////

static void FreeDatafileInfo (TRI_doc_datafile_info_t* dfi) {
  TRI_Free(TRI_UNKNOWN_MEM_ZONE, dfi);
}

////////////////////////////////////////////////////////////////////////////////
/// @brief size of a primary collection
///
/// the caller must have read-locked the collection!
////////////////////////////////////////////////////////////////////////////////

static TRI_voc_size_t Count (TRI_document_collection_t* document) {
  return (TRI_voc_size_t) document->_numberDocuments;
}

////////////////////////////////////////////////////////////////////////////////
/// @brief set the collection tick with the marker's tick value
////////////////////////////////////////////////////////////////////////////////

static inline void SetRevision (TRI_document_collection_t* document,
                                TRI_voc_rid_t rid,
                                bool force) {
  TRI_col_info_t* info = &document->_info;

  if (force || rid > info->_revision) {
    info->_revision = rid;
  }
}

////////////////////////////////////////////////////////////////////////////////
/// @brief ensures that an error code is set in all required places
////////////////////////////////////////////////////////////////////////////////

static void EnsureErrorCode (int code) {
  if (code == TRI_ERROR_NO_ERROR) {
    // must have an error code
    code = TRI_ERROR_INTERNAL;
  }

  TRI_set_errno(code);
  errno = code;
}

////////////////////////////////////////////////////////////////////////////////
/// @brief creates a new entry in the primary index
////////////////////////////////////////////////////////////////////////////////

static int InsertPrimaryIndex (TRI_document_collection_t* document,
                               TRI_doc_mptr_t const* header,
                               bool isRollback) {
  TRI_IF_FAILURE("InsertPrimaryIndex") {
    return TRI_ERROR_DEBUG;
  }

  TRI_doc_mptr_t* found;

  TRI_ASSERT(document != nullptr);
  TRI_ASSERT(header != nullptr);
  TRI_ASSERT(header->getDataPtr() != nullptr);  // ONLY IN INDEX, PROTECTED by RUNTIME

  // insert into primary index
  int res = TRI_InsertKeyPrimaryIndex(&document->_primaryIndex, header, (void const**) &found);

  if (res != TRI_ERROR_NO_ERROR) {
    return res;
  }

  if (found == nullptr) {
    // success
    return TRI_ERROR_NO_ERROR;
  }

  // we found a previous revision in the index
  // the found revision is still alive
  LOG_TRACE("document '%s' already existed with revision %llu while creating revision %llu",
            TRI_EXTRACT_MARKER_KEY(header),  // ONLY IN INDEX, PROTECTED by RUNTIME
            (unsigned long long) found->_rid,
            (unsigned long long) header->_rid);

  return TRI_ERROR_ARANGO_UNIQUE_CONSTRAINT_VIOLATED;
}

////////////////////////////////////////////////////////////////////////////////
/// @brief creates a new entry in the secondary indexes
////////////////////////////////////////////////////////////////////////////////

static int InsertSecondaryIndexes (TRI_document_collection_t* document,
                                   TRI_doc_mptr_t const* header,
                                   bool isRollback) {
  TRI_IF_FAILURE("InsertSecondaryIndexes") {
    return TRI_ERROR_DEBUG;
  }

  if (! document->useSecondaryIndexes()) {
    return TRI_ERROR_NO_ERROR;
  }

  int result = TRI_ERROR_NO_ERROR;
  size_t const n = document->_allIndexes.size();

  // we can start at index #1 here (index #0 is the primary index)
  for (size_t i = 1;  i < n;  ++i) {
    TRI_index_t* idx = document->_allIndexes[i];
    int res = idx->insert(idx, header, isRollback);

    // in case of no-memory, return immediately
    if (res == TRI_ERROR_OUT_OF_MEMORY) {
      return res;
    }
    else if (res != TRI_ERROR_NO_ERROR) {
      if (res == TRI_ERROR_ARANGO_UNIQUE_CONSTRAINT_VIOLATED ||
          result == TRI_ERROR_NO_ERROR) {
        // "prefer" unique constraint violated
        result = res;
      }
    }
  }

  return result;
}

////////////////////////////////////////////////////////////////////////////////
/// @brief deletes an entry from the primary index
////////////////////////////////////////////////////////////////////////////////

static int DeletePrimaryIndex (TRI_document_collection_t* document,
                               TRI_doc_mptr_t const* header,
                               bool isRollback) {
  TRI_IF_FAILURE("DeletePrimaryIndex") {
    return TRI_ERROR_DEBUG;
  }

  TRI_doc_mptr_t* found = static_cast<TRI_doc_mptr_t*>(TRI_RemoveKeyPrimaryIndex(&document->_primaryIndex, TRI_EXTRACT_MARKER_KEY(header))); // ONLY IN INDEX, PROTECTED by RUNTIME

  if (found == nullptr) {
    return TRI_ERROR_ARANGO_DOCUMENT_NOT_FOUND;
  }

  return TRI_ERROR_NO_ERROR;
}

////////////////////////////////////////////////////////////////////////////////
/// @brief deletes an entry from the secondary indexes
////////////////////////////////////////////////////////////////////////////////

static int DeleteSecondaryIndexes (TRI_document_collection_t* document,
                                   TRI_doc_mptr_t const* header,
                                   bool isRollback) {
  if (! document->useSecondaryIndexes()) {
    return TRI_ERROR_NO_ERROR;
  }

  TRI_IF_FAILURE("DeleteSecondaryIndexes") {
    return TRI_ERROR_DEBUG;
  }

  int result = TRI_ERROR_NO_ERROR;
  size_t const n = document->_allIndexes.size();

  // we can start at index #1 here (index #0 is the primary index)
  for (size_t i = 1;  i < n;  ++i) {
    TRI_index_t* idx = document->_allIndexes[i];
    int res = idx->remove(idx, header, isRollback);

    if (res != TRI_ERROR_NO_ERROR) {
      // an error occurred
      result = res;
    }
  }

  return result;
}

////////////////////////////////////////////////////////////////////////////////
/// @brief creates and initially populates a document master pointer
////////////////////////////////////////////////////////////////////////////////

static int CreateHeader (TRI_document_collection_t* document,
                         TRI_doc_document_key_marker_t const* marker,
                         TRI_voc_fid_t fid,
                         TRI_doc_mptr_t** result) {
  size_t markerSize = (size_t) marker->base._size;
  TRI_ASSERT(markerSize > 0);

  // get a new header pointer
  TRI_doc_mptr_t* header = document->_headersPtr->request(markerSize);  // ONLY IN OPENITERATOR

  if (header == nullptr) {
    return TRI_ERROR_OUT_OF_MEMORY;
  }

  header->_rid     = marker->_rid;
  header->_fid     = fid;
  header->setDataPtr(marker);  // ONLY IN OPENITERATOR
  size_t len;
  char const* key = TRI_EXTRACT_MARKER_KEY(header, len);
  header->setHash(triagens::mvcc::PrimaryIndex::hashKeyString(key, len));
  *result = header;

  return TRI_ERROR_NO_ERROR;
}

// -----------------------------------------------------------------------------
// --SECTION--                                                     DOCUMENT CRUD
// -----------------------------------------------------------------------------

// -----------------------------------------------------------------------------
// --SECTION--                                                 private functions
// -----------------------------------------------------------------------------

////////////////////////////////////////////////////////////////////////////////
/// @brief updates an existing header
////////////////////////////////////////////////////////////////////////////////

static void UpdateHeader (TRI_voc_fid_t fid,
                          TRI_df_marker_t const* m,
                          TRI_doc_mptr_t* newHeader,
                          TRI_doc_mptr_t const* oldHeader) {
  TRI_doc_document_key_marker_t const* marker;

  marker = (TRI_doc_document_key_marker_t const*) m;

  TRI_ASSERT(marker != nullptr);
  TRI_ASSERT(m->_size > 0);

  newHeader->_rid     = marker->_rid;
  newHeader->_fid     = fid;
  newHeader->setDataPtr(marker);  // ONLY IN OPENITERATOR
}

// -----------------------------------------------------------------------------
// --SECTION--                                               DOCUMENT COLLECTION
// -----------------------------------------------------------------------------

// -----------------------------------------------------------------------------
// --SECTION--                                                 private functions
// -----------------------------------------------------------------------------

////////////////////////////////////////////////////////////////////////////////
/// @brief set the index cleanup flag for the collection
////////////////////////////////////////////////////////////////////////////////

static void SetIndexCleanupFlag (TRI_document_collection_t* document,
                                 bool value) {
  document->_cleanupIndexes = value;

  LOG_DEBUG("setting cleanup indexes flag for collection '%s' to %d",
             document->_info._name,
             (int) value);
}

////////////////////////////////////////////////////////////////////////////////
/// @brief adds an index to the collection
///
/// The caller must hold the index lock for the collection
////////////////////////////////////////////////////////////////////////////////

static int AddIndex (TRI_document_collection_t* document,
                     TRI_index_t* idx) {
  TRI_ASSERT(idx != nullptr);

  LOG_DEBUG("adding index of type %s for collection '%s'",
            TRI_TypeNameIndex(idx->_type),
            document->_info._name);

  try {
    document->_allIndexes.push_back(idx);
  }
  catch (...) {
    return TRI_ERROR_OUT_OF_MEMORY;
  }

  if (idx->cleanup != nullptr) {
    SetIndexCleanupFlag(document, true);
  }

  return TRI_ERROR_NO_ERROR;
}

////////////////////////////////////////////////////////////////////////////////
/// @brief gather aggregate information about the collection's indexes
///
/// The caller must hold the index lock for the collection
////////////////////////////////////////////////////////////////////////////////

static void RebuildIndexInfo (TRI_document_collection_t* document) {
  bool result = false;

  for (auto idx : document->_allIndexes) {
    if (idx->cleanup != nullptr) {
      result = true;
      break;
    }
  }

  SetIndexCleanupFlag(document, result);
}

////////////////////////////////////////////////////////////////////////////////
/// @brief garbage-collect a collection's indexes
////////////////////////////////////////////////////////////////////////////////

static int CleanupIndexes (TRI_document_collection_t* document) {
  int res = TRI_ERROR_NO_ERROR;

  // cleaning indexes is expensive, so only do it if the flag is set for the
  // collection
  if (document->_cleanupIndexes) {
    TRI_WRITE_LOCK_DOCUMENTS_INDEXES_PRIMARY_COLLECTION(document);

    for (auto idx : document->_allIndexes) {
      if (idx->cleanup != nullptr) {
        res = idx->cleanup(idx);
        if (res != TRI_ERROR_NO_ERROR) {
          break;
        }
      }
    }

    TRI_WRITE_UNLOCK_DOCUMENTS_INDEXES_PRIMARY_COLLECTION(document);
  }

  return res;
}

////////////////////////////////////////////////////////////////////////////////
/// @brief post-insert operation
////////////////////////////////////////////////////////////////////////////////

static int PostInsertIndexes (TRI_transaction_collection_t* trxCollection,
                              TRI_doc_mptr_t* header) {

  TRI_document_collection_t* document = trxCollection->_collection->_collection;
  if (! document->useSecondaryIndexes()) {
    return TRI_ERROR_NO_ERROR;
  }

  size_t const n = document->_allIndexes.size();

  // we can start at index #1 here (index #0 is the primary index)
  for (size_t i = 1;  i < n;  ++i) {
    TRI_index_t* idx = document->_allIndexes[i];

    if (idx->postInsert != nullptr) {
      idx->postInsert(trxCollection, idx, header);
    }
  }

  // post-insert will never return an error
  return TRI_ERROR_NO_ERROR;
}

////////////////////////////////////////////////////////////////////////////////
/// @brief generates a new revision id if not yet set
////////////////////////////////////////////////////////////////////////////////

static inline TRI_voc_rid_t GetRevisionId (TRI_voc_rid_t previous) {
  if (previous != 0) {
    return previous;
  }

  // generate new revision id
  return static_cast<TRI_voc_rid_t>(TRI_NewTickServer());
}

////////////////////////////////////////////////////////////////////////////////
/// @brief insert a document
////////////////////////////////////////////////////////////////////////////////

static int InsertDocument (TRI_transaction_collection_t* trxCollection,
                           TRI_doc_mptr_t* header,
                           triagens::wal::DocumentOperation& operation,
                           TRI_doc_mptr_copy_t* mptr,
                           bool& waitForSync) {

  TRI_ASSERT(header != nullptr);
  TRI_ASSERT(mptr != nullptr);
  TRI_document_collection_t* document = trxCollection->_collection->_collection;

  // .............................................................................
  // insert into indexes
  // .............................................................................

  // insert into primary index first
  int res = InsertPrimaryIndex(document, header, false);

  if (res != TRI_ERROR_NO_ERROR) {
    // insert has failed
    return res;
  }

  // insert into secondary indexes
  res = InsertSecondaryIndexes(document, header, false);

  if (res != TRI_ERROR_NO_ERROR) {
    DeleteSecondaryIndexes(document, header, true);
    DeletePrimaryIndex(document, header, true);
    return res;
  }

  document->_numberDocuments++;

  operation.indexed();

  TRI_IF_FAILURE("InsertDocumentNoOperation") {
    return TRI_ERROR_DEBUG;
  }

  TRI_IF_FAILURE("InsertDocumentNoOperationExcept") {
    THROW_ARANGO_EXCEPTION(TRI_ERROR_DEBUG);
  }

  res = TRI_AddOperationTransaction(operation, waitForSync);

  if (res != TRI_ERROR_NO_ERROR) {
    return res;
  }

  *mptr = *header;

  res = PostInsertIndexes(trxCollection, header);

  return res;
}

////////////////////////////////////////////////////////////////////////////////
/// @brief looks up a document by key
/// the caller must make sure the read lock on the collection is held
////////////////////////////////////////////////////////////////////////////////

static int LookupDocument (TRI_document_collection_t* document,
                           TRI_voc_key_t key,
                           TRI_doc_update_policy_t const* policy,
                           TRI_doc_mptr_t*& header) {
  header = static_cast<TRI_doc_mptr_t*>(TRI_LookupByKeyPrimaryIndex(&document->_primaryIndex, key));

  if (header == nullptr) {
    return TRI_ERROR_ARANGO_DOCUMENT_NOT_FOUND;
  }

  if (policy != nullptr) {
    return policy->check(header->_rid);
  }

  return TRI_ERROR_NO_ERROR;
}

////////////////////////////////////////////////////////////////////////////////
/// @brief updates an existing document
////////////////////////////////////////////////////////////////////////////////

static int UpdateDocument (TRI_transaction_collection_t* trxCollection,
                           TRI_doc_mptr_t* oldHeader,
                           triagens::wal::DocumentOperation& operation,
                           TRI_doc_mptr_copy_t* mptr,
                           bool syncRequested) {
  TRI_document_collection_t* document = trxCollection->_collection->_collection;

  // save the old data, remember
  TRI_doc_mptr_copy_t oldData = *oldHeader;

  // .............................................................................
  // update indexes
  // .............................................................................

  // remove old document from secondary indexes
  // (it will stay in the primary index as the key won't change)

  int res = DeleteSecondaryIndexes(document, oldHeader, false);

  if (res != TRI_ERROR_NO_ERROR) {
    // re-enter the document in case of failure, ignore errors during rollback
    InsertSecondaryIndexes(document, oldHeader, true);

    return res;
  }

  // .............................................................................
  // update header
  // .............................................................................

  TRI_doc_mptr_t* newHeader = oldHeader;

  // update the header. this will modify oldHeader, too !!!
  newHeader->_rid = operation.rid;
  newHeader->setDataPtr(operation.marker->mem());  // PROTECTED by trx in trxCollection

  // insert new document into secondary indexes
  res = InsertSecondaryIndexes(document, newHeader, false);

  if (res != TRI_ERROR_NO_ERROR) {
    // rollback
    DeleteSecondaryIndexes(document, newHeader, true);

    // copy back old header data
    oldHeader->copy(oldData);

    InsertSecondaryIndexes(document, oldHeader, true);

    return res;
  }

  operation.indexed();

  TRI_IF_FAILURE("UpdateDocumentNoOperation") {
    return TRI_ERROR_DEBUG;
  }

  TRI_IF_FAILURE("UpdateDocumentNoOperationExcept") {
    THROW_ARANGO_EXCEPTION(TRI_ERROR_DEBUG);
  }

  res = TRI_AddOperationTransaction(operation, syncRequested);

  if (res == TRI_ERROR_NO_ERROR) {
    // write new header into result
    *mptr = *((TRI_doc_mptr_t*) newHeader);
  }

  return res;
}

////////////////////////////////////////////////////////////////////////////////
/// @brief create a document or edge marker, without using a legend
////////////////////////////////////////////////////////////////////////////////
      
static int CreateMarkerNoLegend (triagens::wal::Marker*& marker,
                                 TRI_document_collection_t* document,
                                 TRI_voc_rid_t rid,
                                 TRI_transaction_collection_t* trxCollection,
                                 std::string const& keyString,
                                 TRI_shaped_json_t const* shaped,
                                 TRI_document_edge_t const* edge) {

  TRI_ASSERT(marker == nullptr);
  
  TRI_IF_FAILURE("InsertDocumentNoLegend") {
    // test what happens when no legend can be created
    return TRI_ERROR_DEBUG;
  }
    
  TRI_IF_FAILURE("InsertDocumentNoLegendExcept") {
    // test what happens if no legend can be created
    THROW_ARANGO_EXCEPTION(TRI_ERROR_DEBUG);
  }

  
  TRI_IF_FAILURE("InsertDocumentNoMarker") {
    // test what happens when no marker can be created
    return TRI_ERROR_DEBUG;
  }

  TRI_IF_FAILURE("InsertDocumentNoMarkerExcept") {
    // test what happens if no marker can be created
    THROW_ARANGO_EXCEPTION(TRI_ERROR_DEBUG);
  }


  if (edge == nullptr) {
    // document
    marker = new triagens::wal::DocumentMarker(document->_vocbase->_id,
                                               document->_info._cid,
                                               rid,
                                               TRI_MarkerIdTransaction(trxCollection->_transaction),
                                               keyString,
                                               8,
                                               shaped);
  }
  else {
    // edge
    marker = new triagens::wal::EdgeMarker(document->_vocbase->_id,
                                           document->_info._cid,
                                           rid,
                                           TRI_MarkerIdTransaction(trxCollection->_transaction),
                                           keyString,
                                           edge,
                                           8,
                                           shaped);
  }
  
  TRI_ASSERT(marker != nullptr);

  return TRI_ERROR_NO_ERROR;
}

////////////////////////////////////////////////////////////////////////////////
/// @brief clone a document or edge marker, without using a legend
////////////////////////////////////////////////////////////////////////////////
      
static int CloneMarkerNoLegend (triagens::wal::Marker*& marker,
                                TRI_df_marker_t const* original,
                                TRI_document_collection_t* document,
                                TRI_voc_rid_t rid,
                                TRI_transaction_collection_t* trxCollection,
                                TRI_shaped_json_t const* shaped) {

  TRI_ASSERT(marker == nullptr);
      
  TRI_IF_FAILURE("UpdateDocumentNoLegend") {
    // test what happens when no legend can be created
    return TRI_ERROR_DEBUG;
  }

  TRI_IF_FAILURE("UpdateDocumentNoLegendExcept") {
    // test what happens when no legend can be created
    THROW_ARANGO_EXCEPTION(TRI_ERROR_DEBUG);
  }

  if (original->_type == TRI_WAL_MARKER_DOCUMENT ||
      original->_type == TRI_DOC_MARKER_KEY_DOCUMENT) {
    marker = triagens::wal::DocumentMarker::clone(original,
                                                  document->_vocbase->_id,
                                                  document->_info._cid,
                                                  rid,
                                                  TRI_MarkerIdTransaction(trxCollection->_transaction),
                                                  8,
                                                  shaped);

    return TRI_ERROR_NO_ERROR;
  }
  else if (original->_type == TRI_WAL_MARKER_EDGE ||
           original->_type == TRI_DOC_MARKER_KEY_EDGE) {
    marker = triagens::wal::EdgeMarker::clone(original,
                                              document->_vocbase->_id,
                                              document->_info._cid,
                                              rid,
                                              TRI_MarkerIdTransaction(trxCollection->_transaction),
                                              8,
                                              shaped);
    return TRI_ERROR_NO_ERROR;
  }
        
  // invalid marker type
  return TRI_ERROR_INTERNAL;
}

////////////////////////////////////////////////////////////////////////////////
/// @brief read locks a collection
////////////////////////////////////////////////////////////////////////////////

static int BeginRead (TRI_document_collection_t* document) {
  if (triagens::arango::Transaction::_makeNolockHeaders != nullptr) {
    std::string collName(document->_info._name);
    auto it = triagens::arango::Transaction::_makeNolockHeaders->find(collName);
    if (it != triagens::arango::Transaction::_makeNolockHeaders->end()) {
      // do not lock by command
      // LOCKING-DEBUG
      // std::cout << "BeginRead blocked: " << document->_info._name << std::endl;
      return TRI_ERROR_NO_ERROR;
    }
  }
  // LOCKING-DEBUG
  // std::cout << "BeginRead: " << document->_info._name << std::endl;
  TRI_READ_LOCK_DOCUMENTS_INDEXES_PRIMARY_COLLECTION(document);

  return TRI_ERROR_NO_ERROR;
}

////////////////////////////////////////////////////////////////////////////////
/// @brief read unlocks a collection
////////////////////////////////////////////////////////////////////////////////

static int EndRead (TRI_document_collection_t* document) {
  if (triagens::arango::Transaction::_makeNolockHeaders != nullptr) {
    std::string collName(document->_info._name);
    auto it = triagens::arango::Transaction::_makeNolockHeaders->find(collName);
    if (it != triagens::arango::Transaction::_makeNolockHeaders->end()) {
      // do not lock by command
      // LOCKING-DEBUG
      // std::cout << "EndRead blocked: " << document->_info._name << std::endl;
      return TRI_ERROR_NO_ERROR;
    }
  }
  // LOCKING-DEBUG
  // std::cout << "EndRead: " << document->_info._name << std::endl;
  TRI_READ_UNLOCK_DOCUMENTS_INDEXES_PRIMARY_COLLECTION(document);

  return TRI_ERROR_NO_ERROR;
}

////////////////////////////////////////////////////////////////////////////////
/// @brief write locks a collection
////////////////////////////////////////////////////////////////////////////////

static int BeginWrite (TRI_document_collection_t* document) {
  if (triagens::arango::Transaction::_makeNolockHeaders != nullptr) {
    std::string collName(document->_info._name);
    auto it = triagens::arango::Transaction::_makeNolockHeaders->find(collName);
    if (it != triagens::arango::Transaction::_makeNolockHeaders->end()) {
      // do not lock by command
      // LOCKING-DEBUG
      // std::cout << "BeginWrite blocked: " << document->_info._name << std::endl;
      return TRI_ERROR_NO_ERROR;
    }
  }
  // LOCKING_DEBUG
  // std::cout << "BeginWrite: " << document->_info._name << std::endl;
  TRI_WRITE_LOCK_DOCUMENTS_INDEXES_PRIMARY_COLLECTION(document);

  return TRI_ERROR_NO_ERROR;
}

////////////////////////////////////////////////////////////////////////////////
/// @brief write unlocks a collection
////////////////////////////////////////////////////////////////////////////////

static int EndWrite (TRI_document_collection_t* document) {
  if (triagens::arango::Transaction::_makeNolockHeaders != nullptr) {
    std::string collName(document->_info._name);
    auto it = triagens::arango::Transaction::_makeNolockHeaders->find(collName);
    if (it != triagens::arango::Transaction::_makeNolockHeaders->end()) {
      // do not lock by command
      // LOCKING-DEBUG
      // std::cout << "EndWrite blocked: " << document->_info._name << std::endl;
      return TRI_ERROR_NO_ERROR;
    }
  }
  // LOCKING-DEBUG
  // std::cout << "EndWrite: " << document->_info._name << std::endl;
  TRI_WRITE_UNLOCK_DOCUMENTS_INDEXES_PRIMARY_COLLECTION(document);

  return TRI_ERROR_NO_ERROR;
}

////////////////////////////////////////////////////////////////////////////////
/// @brief read locks a collection, with a timeout (in µseconds)
////////////////////////////////////////////////////////////////////////////////

static int BeginReadTimed (TRI_document_collection_t* document,
                           uint64_t timeout,
                           uint64_t sleepPeriod) {
  if (triagens::arango::Transaction::_makeNolockHeaders != nullptr) {
    std::string collName(document->_info._name);
    auto it = triagens::arango::Transaction::_makeNolockHeaders->find(collName);
    if (it != triagens::arango::Transaction::_makeNolockHeaders->end()) {
      // do not lock by command
      // LOCKING-DEBUG
      // std::cout << "BeginReadTimed blocked: " << document->_info._name << std::endl;
      return TRI_ERROR_NO_ERROR;
    }
  }
  uint64_t waited = 0;

  // LOCKING-DEBUG
  // std::cout << "BeginReadTimed: " << document->_info._name << std::endl;
  while (! TRI_TRY_READ_LOCK_DOCUMENTS_INDEXES_PRIMARY_COLLECTION(document)) {
#ifdef _WIN32
    usleep((unsigned long) sleepPeriod);
#else
    usleep((useconds_t) sleepPeriod);
#endif

    waited += sleepPeriod;

    if (waited > timeout) {
      return TRI_ERROR_LOCK_TIMEOUT;
    }
  }

  return TRI_ERROR_NO_ERROR;
}

////////////////////////////////////////////////////////////////////////////////
/// @brief write locks a collection, with a timeout
////////////////////////////////////////////////////////////////////////////////

static int BeginWriteTimed (TRI_document_collection_t* document,
                            uint64_t timeout,
                            uint64_t sleepPeriod) {
  if (triagens::arango::Transaction::_makeNolockHeaders != nullptr) {
    std::string collName(document->_info._name);
    auto it = triagens::arango::Transaction::_makeNolockHeaders->find(collName);
    if (it != triagens::arango::Transaction::_makeNolockHeaders->end()) {
      // do not lock by command
      // LOCKING-DEBUG
      // std::cout << "BeginWriteTimed blocked: " << document->_info._name << std::endl;
      return TRI_ERROR_NO_ERROR;
    }
  }
  uint64_t waited = 0;

  // LOCKING-DEBUG
  // std::cout << "BeginWriteTimed: " << document->_info._name << std::endl;
  while (! TRI_TRY_WRITE_LOCK_DOCUMENTS_INDEXES_PRIMARY_COLLECTION(document)) {
#ifdef _WIN32
    usleep((unsigned long) sleepPeriod);
#else
    usleep((useconds_t) sleepPeriod);
#endif

    waited += sleepPeriod;

    if (waited > timeout) {
      return TRI_ERROR_LOCK_TIMEOUT;
    }
  }

  return TRI_ERROR_NO_ERROR;
}

// -----------------------------------------------------------------------------
// --SECTION--                                               DOCUMENT COLLECTION
// -----------------------------------------------------------------------------

// -----------------------------------------------------------------------------
// --SECTION--                                                     Open iterator
// -----------------------------------------------------------------------------

// -----------------------------------------------------------------------------
// --SECTION--                                                 private variables
// -----------------------------------------------------------------------------

////////////////////////////////////////////////////////////////////////////////
/// @brief size of operations buffer for the open iterator
////////////////////////////////////////////////////////////////////////////////

static size_t OpenIteratorBufferSize = 128;

// -----------------------------------------------------------------------------
// --SECTION--                                                     private types
// -----------------------------------------------------------------------------

////////////////////////////////////////////////////////////////////////////////
/// @brief state during opening of a collection
////////////////////////////////////////////////////////////////////////////////

typedef struct open_iterator_state_s {
  TRI_document_collection_t* _document;
  TRI_voc_tid_t              _tid;
  TRI_voc_fid_t              _fid;
  TRI_doc_datafile_info_t*   _dfi;
  TRI_vector_t               _operations;
  TRI_vocbase_t*             _vocbase;
  uint64_t                   _deletions;
  uint64_t                   _documents;
  int64_t                    _initialCount;
  uint32_t                   _trxCollections;
  uint32_t                   _numOps;
  bool                       _trxPrepared;
}
open_iterator_state_t;

////////////////////////////////////////////////////////////////////////////////
/// @brief container for a single collection operation (used during opening)
////////////////////////////////////////////////////////////////////////////////

typedef struct open_iterator_operation_s {
  TRI_voc_document_operation_e  _type;
  TRI_df_marker_t const*        _marker;
  TRI_voc_fid_t                 _fid;
}
open_iterator_operation_t;

// -----------------------------------------------------------------------------
// --SECTION--                                                 private functions
// -----------------------------------------------------------------------------

////////////////////////////////////////////////////////////////////////////////
/// @brief mark a transaction as failed during opening of a collection
////////////////////////////////////////////////////////////////////////////////

static int OpenIteratorNoteFailedTransaction (open_iterator_state_t const* state) {
  TRI_ASSERT(state->_tid > 0);

  if (state->_document->_failedTransactions == nullptr) {
    state->_document->_failedTransactions = new std::set<TRI_voc_tid_t>;
  }

  state->_document->_failedTransactions->insert(state->_tid);

  return TRI_ERROR_NO_ERROR;
}

////////////////////////////////////////////////////////////////////////////////
/// @brief apply an insert/update operation when opening a collection
////////////////////////////////////////////////////////////////////////////////

static int OpenIteratorApplyInsert (open_iterator_state_t* state,
                                    open_iterator_operation_t const* operation) {
  TRI_document_collection_t* document = state->_document;

  TRI_df_marker_t const* marker = operation->_marker;
  TRI_doc_document_key_marker_t const* d = reinterpret_cast<TRI_doc_document_key_marker_t const*>(marker);

  if (state->_fid != operation->_fid) {
    // update the state
    state->_fid = operation->_fid;
    state->_dfi = TRI_FindDatafileInfoDocumentCollection(document, operation->_fid, true);
  }

  SetRevision(document, d->_rid, false);

#ifdef TRI_ENABLE_LOGGER
#ifdef TRI_ENABLE_MAINTAINER_MODE
  
#if 0
  // currently disabled because it is too chatty in trace mode
  if (marker->_type == TRI_DOC_MARKER_KEY_DOCUMENT) {
    LOG_TRACE("document: fid %llu, key %s, rid %llu, _offsetJson %lu, _offsetKey %lu",
              (unsigned long long) operation->_fid,
              ((char*) d + d->_offsetKey),
              (unsigned long long) d->_rid,
              (unsigned long) d->_offsetJson,
              (unsigned long) d->_offsetKey);
  }
  else {
    TRI_doc_edge_key_marker_t const* e = reinterpret_cast<TRI_doc_edge_key_marker_t const*>(marker);
    LOG_TRACE("edge: fid %llu, key %s, fromKey %s, toKey %s, rid %llu, _offsetJson %lu, _offsetKey %lu",
              (unsigned long long) operation->_fid,
              ((char*) d + d->_offsetKey),
              ((char*) e + e->_offsetFromKey),
              ((char*) e + e->_offsetToKey),
              (unsigned long long) d->_rid,
              (unsigned long) d->_offsetJson,
              (unsigned long) d->_offsetKey);

  }
#endif

#endif
#endif

  TRI_voc_key_t key = ((char*) d) + d->_offsetKey;
  document->_keyGenerator->track(key);

  ++state->_documents;

  // no primary index lock required here because we are the only ones reading from the index ATM
  TRI_doc_mptr_t const* found = static_cast<TRI_doc_mptr_t const*>(TRI_LookupByKeyPrimaryIndex(&document->_primaryIndex, key));

  // it is a new entry
  if (found == nullptr) {
    TRI_doc_mptr_t* header;

    // get a header
    int res = CreateHeader(document, (TRI_doc_document_key_marker_t*) marker, operation->_fid, &header);

    if (res != TRI_ERROR_NO_ERROR) {
      LOG_ERROR("out of memory");

      return TRI_set_errno(res);
    }

    TRI_ASSERT(header != nullptr);

    // insert into primary index
    if (state->_initialCount != -1) {
      // we know how many documents there will be, at least approximately...
      // the index was likely already allocated to be big enough for this number of documents

      if (state->_documents % 100 == 0) {
        // to be on the safe size, we still need to check if the index will burst from time to time
        res = TRI_AutoResizePrimaryIndex(&document->_primaryIndex);
      
        if (res != TRI_ERROR_NO_ERROR) {
          // insertion failed
          LOG_ERROR("inserting document into indexes failed");
          document->_headersPtr->release(header, true);  // ONLY IN OPENITERATOR

          return res;
        }
      }
      
      // we can now use an optimized insert method
      TRI_InsertKeyPrimaryIndex(&document->_primaryIndex, header);
    }
    else {
      // use regular insert method
      res = InsertPrimaryIndex(document, header, false);

      if (res != TRI_ERROR_NO_ERROR) {
        // insertion failed
        LOG_ERROR("inserting document into indexes failed");
        document->_headersPtr->release(header, true);  // ONLY IN OPENITERATOR

        return res;
      }
    }

    document->_numberDocuments++;

    // update the datafile info
    if (state->_dfi != nullptr) {
      state->_dfi->_numberAlive++;
      state->_dfi->_sizeAlive += (int64_t) TRI_DF_ALIGN_BLOCK(marker->_size);
    }
  }

  // it is an update, but only if found has a smaller revision identifier
  else if (found->_rid < d->_rid ||
           (found->_rid == d->_rid && found->_fid <= operation->_fid)) {
    // save the old data
    TRI_doc_mptr_copy_t oldData = *found;

    TRI_doc_mptr_t* newHeader = static_cast<TRI_doc_mptr_t*>(CONST_CAST(found));

    // update the header info
    UpdateHeader(operation->_fid, marker, newHeader, found);
    document->_headersPtr->moveBack(newHeader, &oldData);  // ONLY IN OPENITERATOR

    // update the datafile info
    TRI_doc_datafile_info_t* dfi;
    if (oldData._fid == state->_fid) {
      dfi = state->_dfi;
    }
    else {
      dfi = TRI_FindDatafileInfoDocumentCollection(document, oldData._fid, true);
    }

    if (dfi != nullptr && found->getDataPtr() != nullptr) {  // ONLY IN OPENITERATOR, PROTECTED by RUNTIME
      int64_t size;

      TRI_ASSERT(found->getDataPtr() != nullptr);  // ONLY IN OPENITERATOR, PROTECTED by RUNTIME
      size = (int64_t) ((TRI_df_marker_t*) found->getDataPtr())->_size;  // ONLY IN OPENITERATOR, PROTECTED by RUNTIME

      dfi->_numberAlive--;
      dfi->_sizeAlive -= TRI_DF_ALIGN_BLOCK(size);

      dfi->_numberDead++;
      dfi->_sizeDead += TRI_DF_ALIGN_BLOCK(size);
    }

    if (state->_dfi != nullptr) {
      state->_dfi->_numberAlive++;
      state->_dfi->_sizeAlive += (int64_t) TRI_DF_ALIGN_BLOCK(marker->_size);
    }
  }

  // it is a stale update
  else {
    if (state->_dfi != nullptr) {
      TRI_ASSERT(found->getDataPtr() != nullptr);  // ONLY IN OPENITERATOR, PROTECTED by RUNTIME

      state->_dfi->_numberDead++;
      state->_dfi->_sizeDead += (int64_t) TRI_DF_ALIGN_BLOCK(((TRI_df_marker_t*) found->getDataPtr())->_size);  // ONLY IN OPENITERATOR, PROTECTED by RUNTIME
    }
  }

  return TRI_ERROR_NO_ERROR;
}

////////////////////////////////////////////////////////////////////////////////
/// @brief apply a delete operation when opening a collection
////////////////////////////////////////////////////////////////////////////////

static int OpenIteratorApplyRemove (open_iterator_state_t* state,
                                    open_iterator_operation_t const* operation) {

  TRI_df_marker_t const* marker;
  TRI_doc_deletion_key_marker_t const* d;
  TRI_doc_mptr_t* found;
  TRI_voc_key_t key;

  TRI_document_collection_t* document = state->_document;

  marker = operation->_marker;
  d = (TRI_doc_deletion_key_marker_t const*) marker;

  SetRevision(document, d->_rid, false);

  ++state->_deletions;

  if (state->_fid != operation->_fid) {
    // update the state
    state->_fid = operation->_fid;
    state->_dfi = TRI_FindDatafileInfoDocumentCollection(document, operation->_fid, true);
  }

  key = ((char*) d) + d->_offsetKey;

#ifdef TRI_ENABLE_MAINTAINER_MODE
  LOG_TRACE("deletion: fid %llu, key %s, rid %llu, deletion %llu",
            (unsigned long long) operation->_fid,
            (char*) key,
            (unsigned long long) d->_rid,
            (unsigned long long) marker->_tick);
#endif

  document->_keyGenerator->track(key);

  // no primary index lock required here because we are the only ones reading from the index ATM
  found = static_cast<TRI_doc_mptr_t*>(TRI_LookupByKeyPrimaryIndex(&document->_primaryIndex, key));

  // it is a new entry, so we missed the create
  if (found == nullptr) {
    // update the datafile info
    if (state->_dfi != nullptr) {
      state->_dfi->_numberDeletion++;
    }
  }

  // it is a real delete
  else {
    TRI_doc_datafile_info_t* dfi;

    // update the datafile info
    if (found->_fid == state->_fid) {
      dfi = state->_dfi;
    }
    else {
      dfi = TRI_FindDatafileInfoDocumentCollection(document, found->_fid, true);
    }

    if (dfi != nullptr) {
      int64_t size;

      TRI_ASSERT(found->getDataPtr() != nullptr);  // ONLY IN OPENITERATOR, PROTECTED by RUNTIME

      size = (int64_t) ((TRI_df_marker_t*) found->getDataPtr())->_size;  // ONLY IN OPENITERATOR, PROTECTED by RUNTIME

      dfi->_numberAlive--;
      dfi->_sizeAlive -= TRI_DF_ALIGN_BLOCK(size);

      dfi->_numberDead++;
      dfi->_sizeDead += TRI_DF_ALIGN_BLOCK(size);
    }

    if (state->_dfi != nullptr) {
      state->_dfi->_numberDeletion++;
    }

    DeletePrimaryIndex(document, found, false);
    --document->_numberDocuments;

    // free the header
    document->_headersPtr->release(found, true);   // ONLY IN OPENITERATOR
  }

  return TRI_ERROR_NO_ERROR;
}

////////////////////////////////////////////////////////////////////////////////
/// @brief apply an operation when opening a collection
////////////////////////////////////////////////////////////////////////////////

static int OpenIteratorApplyOperation (open_iterator_state_t* state,
                                       open_iterator_operation_t const* operation) {
  if (operation->_type == TRI_VOC_DOCUMENT_OPERATION_REMOVE) {
    return OpenIteratorApplyRemove(state, operation);
  }
  else if (operation->_type == TRI_VOC_DOCUMENT_OPERATION_INSERT) {
    return OpenIteratorApplyInsert(state, operation);
  }

  LOG_ERROR("logic error in %s", __FUNCTION__);
  return TRI_ERROR_INTERNAL;
}

////////////////////////////////////////////////////////////////////////////////
/// @brief add an operation to the list of operations when opening a collection
/// if the operation does not belong to a designated transaction, it is
/// executed directly
////////////////////////////////////////////////////////////////////////////////

static int OpenIteratorAddOperation (open_iterator_state_t* state,
                                     TRI_voc_document_operation_e type,
                                     TRI_df_marker_t const* marker,
                                     TRI_voc_fid_t fid) {
  open_iterator_operation_t operation;
  operation._type   = type;
  operation._marker = marker;
  operation._fid    = fid;

  int res;
  if (state->_tid == 0) {
    res = OpenIteratorApplyOperation(state, &operation);
  }
  else {
    res = TRI_PushBackVector(&state->_operations, &operation);
  }

  return res;
}

////////////////////////////////////////////////////////////////////////////////
/// @brief reset the list of operations during opening
////////////////////////////////////////////////////////////////////////////////

static void OpenIteratorResetOperations (open_iterator_state_t* state) {
  size_t n = state->_operations._length;

  if (n > OpenIteratorBufferSize * 2) {
    // free some memory
    TRI_DestroyVector(&state->_operations);
    TRI_InitVector2(&state->_operations, TRI_UNKNOWN_MEM_ZONE, sizeof(open_iterator_operation_t), OpenIteratorBufferSize);
  }
  else {
    TRI_ClearVector(&state->_operations);
  }

  state->_tid            = 0;
  state->_trxPrepared    = false;
  state->_trxCollections = 0;
}

////////////////////////////////////////////////////////////////////////////////
/// @brief start a transaction when opening a collection
////////////////////////////////////////////////////////////////////////////////

static int OpenIteratorStartTransaction (open_iterator_state_t* state,
                                         TRI_voc_tid_t tid,
                                         uint32_t numCollections) {
  state->_tid = tid;
  state->_trxCollections = numCollections;

  TRI_ASSERT(state->_operations._length == 0);

  return TRI_ERROR_NO_ERROR;
}

////////////////////////////////////////////////////////////////////////////////
/// @brief prepare an ongoing transaction when opening a collection
////////////////////////////////////////////////////////////////////////////////

static int OpenIteratorPrepareTransaction (open_iterator_state_t* state) {
  if (state->_tid != 0) {
    state->_trxPrepared = true;
  }

  return TRI_ERROR_NO_ERROR;
}

////////////////////////////////////////////////////////////////////////////////
/// @brief abort an ongoing transaction when opening a collection
////////////////////////////////////////////////////////////////////////////////

static int OpenIteratorAbortTransaction (open_iterator_state_t* state) {
  if (state->_tid != 0) {
    if (state->_trxCollections > 1 && state->_trxPrepared) {
      // multi-collection transaction...
      // check if we have a coordinator entry in _trx
      // if yes, then we'll recover the transaction, otherwise we'll abort it

      if (state->_vocbase->_oldTransactions != nullptr &&
          state->_vocbase->_oldTransactions->find(state->_tid) != state->_vocbase->_oldTransactions->end()) {
        // we have found a coordinator entry
        // otherwise we would have got TRI_ERROR_ARANGO_DOCUMENT_NOT_FOUND etc.
        int res = TRI_ERROR_NO_ERROR;

        LOG_INFO("recovering transaction %llu", (unsigned long long) state->_tid);
        size_t const n = state->_operations._length;

        for (size_t i = 0; i < n; ++i) {
          open_iterator_operation_t* operation = static_cast<open_iterator_operation_t*>(TRI_AtVector(&state->_operations, i));

          int r = OpenIteratorApplyOperation(state, operation);

          if (r != TRI_ERROR_NO_ERROR) {
            res = r;
          }
        }

        OpenIteratorResetOperations(state);
        return res;
      }

      // fall-through
    }

    OpenIteratorNoteFailedTransaction(state);

    LOG_INFO("rolling back uncommitted transaction %llu", (unsigned long long) state->_tid);
    OpenIteratorResetOperations(state);
  }

  return TRI_ERROR_NO_ERROR;
}

////////////////////////////////////////////////////////////////////////////////
/// @brief commit a transaction when opening a collection
////////////////////////////////////////////////////////////////////////////////

static int OpenIteratorCommitTransaction (open_iterator_state_t* state) {
  int res = TRI_ERROR_NO_ERROR;

  if (state->_trxCollections <= 1 || state->_trxPrepared) {
    size_t i, n;

    n = state->_operations._length;

    for (i = 0; i < n; ++i) {
      open_iterator_operation_t* operation = static_cast<open_iterator_operation_t*>(TRI_AtVector(&state->_operations, i));

      int r = OpenIteratorApplyOperation(state, operation);
      if (r != TRI_ERROR_NO_ERROR) {
        res = r;
      }
    }
  }
  else if (state->_trxCollections > 1 && ! state->_trxPrepared) {
    OpenIteratorAbortTransaction(state);
  }

  // clean up
  OpenIteratorResetOperations(state);

  return res;
}

////////////////////////////////////////////////////////////////////////////////
/// @brief process a document (or edge) marker when opening a collection
////////////////////////////////////////////////////////////////////////////////

static int OpenIteratorHandleDocumentMarker (TRI_df_marker_t const* marker,
                                             TRI_datafile_t* datafile,
                                             open_iterator_state_t* state) {

  TRI_doc_document_key_marker_t const* d = (TRI_doc_document_key_marker_t const*) marker;

  if (d->_tid > 0) {
    // marker has a transaction id
    if (d->_tid != state->_tid) {
      // we have a different transaction ongoing
      LOG_WARNING("logic error in %s, fid %llu. found tid: %llu, expected tid: %llu. "
                  "this may also be the result of an aborted transaction",
                  __FUNCTION__,
                  (unsigned long long) datafile->_fid,
                  (unsigned long long) d->_tid,
                  (unsigned long long) state->_tid);

      OpenIteratorAbortTransaction(state);

      return TRI_ERROR_INTERNAL;
    }
  }

  OpenIteratorAddOperation(state, TRI_VOC_DOCUMENT_OPERATION_INSERT, marker, datafile->_fid);

  return TRI_ERROR_NO_ERROR;
}

////////////////////////////////////////////////////////////////////////////////
/// @brief process a deletion marker when opening a collection
////////////////////////////////////////////////////////////////////////////////

static int OpenIteratorHandleDeletionMarker (TRI_df_marker_t const* marker,
                                             TRI_datafile_t* datafile,
                                             open_iterator_state_t* state) {

  TRI_doc_deletion_key_marker_t const* d = (TRI_doc_deletion_key_marker_t const*) marker;

  if (d->_tid > 0) {
    // marker has a transaction id
    if (d->_tid != state->_tid) {
      // we have a different transaction ongoing
      LOG_WARNING("logic error in %s, fid %llu. found tid: %llu, expected tid: %llu. "
                  "this may also be the result of an aborted transaction",
                  __FUNCTION__,
                  (unsigned long long) datafile->_fid,
                  (unsigned long long) d->_tid,
                  (unsigned long long) state->_tid);

      OpenIteratorAbortTransaction(state);

      return TRI_ERROR_INTERNAL;
    }
  }

  OpenIteratorAddOperation(state, TRI_VOC_DOCUMENT_OPERATION_REMOVE, marker, datafile->_fid);

  return TRI_ERROR_NO_ERROR;
}

////////////////////////////////////////////////////////////////////////////////
/// @brief process a shape marker when opening a collection
////////////////////////////////////////////////////////////////////////////////

static int OpenIteratorHandleShapeMarker (TRI_df_marker_t const* marker,
                                          TRI_datafile_t* datafile,
                                          open_iterator_state_t* state) {
  TRI_document_collection_t* document = state->_document;

  int res = TRI_InsertShapeVocShaper(document->getShaper(), marker, true);  // ONLY IN OPENITERATOR, PROTECTED by fake trx from above

  if (res == TRI_ERROR_NO_ERROR) {
    if (state->_fid != datafile->_fid) {
      state->_fid = datafile->_fid;
      state->_dfi = TRI_FindDatafileInfoDocumentCollection(document, state->_fid, true);
    }

    if (state->_dfi != nullptr) {
      state->_dfi->_numberShapes++;
      state->_dfi->_sizeShapes += (int64_t) TRI_DF_ALIGN_BLOCK(marker->_size);
    }
  }

  return res;
}

////////////////////////////////////////////////////////////////////////////////
/// @brief process an attribute marker when opening a collection
////////////////////////////////////////////////////////////////////////////////

static int OpenIteratorHandleAttributeMarker (TRI_df_marker_t const* marker,
                                              TRI_datafile_t* datafile,
                                              open_iterator_state_t* state) {
  TRI_document_collection_t* document = state->_document;

  int res = TRI_InsertAttributeVocShaper(document->getShaper(), marker, true);   // ONLY IN OPENITERATOR, PROTECTED by fake trx from above

  if (res == TRI_ERROR_NO_ERROR) {
    if (state->_fid != datafile->_fid) {
      state->_fid = datafile->_fid;
      state->_dfi = TRI_FindDatafileInfoDocumentCollection(document, state->_fid, true);
    }

    if (state->_dfi != nullptr) {
      state->_dfi->_numberAttributes++;
      state->_dfi->_sizeAttributes += (int64_t) TRI_DF_ALIGN_BLOCK(marker->_size);
    }
  }

  return res;
}

////////////////////////////////////////////////////////////////////////////////
/// @brief process a "begin transaction" marker when opening a collection
////////////////////////////////////////////////////////////////////////////////

static int OpenIteratorHandleBeginMarker (TRI_df_marker_t const* marker,
                                          TRI_datafile_t* datafile,
                                          open_iterator_state_t* state) {

  TRI_doc_begin_transaction_marker_t const* m = (TRI_doc_begin_transaction_marker_t const*) marker;

  if (m->_tid != state->_tid && state->_tid != 0) {
    // some incomplete transaction was going on before us...
    LOG_WARNING("logic error in %s, fid %llu. found tid: %llu, expected tid: %llu. "
                "this may also be the result of an aborted transaction",
                __FUNCTION__,
                (unsigned long long) datafile->_fid,
                (unsigned long long) m->_tid,
                (unsigned long long) state->_tid);

    OpenIteratorAbortTransaction(state);
  }

  OpenIteratorStartTransaction(state, m->_tid, (uint32_t) m->_numCollections);

  return TRI_ERROR_NO_ERROR;
}

////////////////////////////////////////////////////////////////////////////////
/// @brief process a "commit transaction" marker when opening a collection
////////////////////////////////////////////////////////////////////////////////

static int OpenIteratorHandleCommitMarker (TRI_df_marker_t const* marker,
                                           TRI_datafile_t* datafile,
                                           open_iterator_state_t* state) {

  TRI_doc_commit_transaction_marker_t const* m = (TRI_doc_commit_transaction_marker_t const*) marker;

  if (m->_tid != state->_tid) {
    // we found a commit marker, but we did not find any begin marker beforehand. strange
    LOG_WARNING("logic error in %s, fid %llu. found tid: %llu, expected tid: %llu",
                __FUNCTION__,
                (unsigned long long) datafile->_fid,
                (unsigned long long) m->_tid,
                (unsigned long long) state->_tid);

    OpenIteratorAbortTransaction(state);
  }
  else {
    OpenIteratorCommitTransaction(state);
  }

  // reset transaction id
  state->_tid = 0;

  return TRI_ERROR_NO_ERROR;
}

////////////////////////////////////////////////////////////////////////////////
/// @brief process a "prepare transaction" marker when opening a collection
////////////////////////////////////////////////////////////////////////////////

static int OpenIteratorHandlePrepareMarker (TRI_df_marker_t const* marker,
                                            TRI_datafile_t* datafile,
                                            open_iterator_state_t* state) {

  TRI_doc_prepare_transaction_marker_t const* m = (TRI_doc_prepare_transaction_marker_t const*) marker;

  if (m->_tid != state->_tid) {
    // we found a commit marker, but we did not find any begin marker beforehand. strange
    LOG_WARNING("logic error in %s, fid %llu. found tid: %llu, expected tid: %llu",
                __FUNCTION__,
                (unsigned long long) datafile->_fid,
                (unsigned long long) m->_tid,
                (unsigned long long) state->_tid);

    OpenIteratorAbortTransaction(state);
  }
  else {
    OpenIteratorPrepareTransaction(state);
  }

  return TRI_ERROR_NO_ERROR;
}

////////////////////////////////////////////////////////////////////////////////
/// @brief process an "abort transaction" marker when opening a collection
////////////////////////////////////////////////////////////////////////////////

static int OpenIteratorHandleAbortMarker (TRI_df_marker_t const* marker,
                                          TRI_datafile_t* datafile,
                                          open_iterator_state_t* state) {

  TRI_doc_abort_transaction_marker_t const* m = (TRI_doc_abort_transaction_marker_t const*) marker;

  if (m->_tid != state->_tid) {
    // we found an abort marker, but we did not find any begin marker beforehand. strange
    LOG_WARNING("logic error in %s, fid %llu. found tid: %llu, expected tid: %llu",
                __FUNCTION__,
                (unsigned long long) datafile->_fid,
                (unsigned long long) m->_tid,
                (unsigned long long) state->_tid);
  }

  OpenIteratorAbortTransaction(state);

  return TRI_ERROR_NO_ERROR;
}

////////////////////////////////////////////////////////////////////////////////
/// @brief iterator for open
////////////////////////////////////////////////////////////////////////////////

static bool OpenIterator (TRI_df_marker_t const* marker,
                          void* data,
                          TRI_datafile_t* datafile) {
  TRI_document_collection_t* document = static_cast<open_iterator_state_t*>(data)->_document;
  TRI_voc_tick_t tick = marker->_tick;

  int res;

  if (marker->_type == TRI_DOC_MARKER_KEY_EDGE ||
      marker->_type == TRI_DOC_MARKER_KEY_DOCUMENT) {
    res = OpenIteratorHandleDocumentMarker(marker, datafile, (open_iterator_state_t*) data);
    
    if (datafile->_dataMin == 0) {
      datafile->_dataMin = tick;
    }

    if (tick > datafile->_dataMax) {
      datafile->_dataMax = tick;
    }
  }
  else if (marker->_type == TRI_DOC_MARKER_KEY_DELETION) {
    res = OpenIteratorHandleDeletionMarker(marker, datafile, (open_iterator_state_t*) data);
  }
  else if (marker->_type == TRI_DF_MARKER_SHAPE) {
    res = OpenIteratorHandleShapeMarker(marker, datafile, (open_iterator_state_t*) data);
  }
  else if (marker->_type == TRI_DF_MARKER_ATTRIBUTE) {
    res = OpenIteratorHandleAttributeMarker(marker, datafile, (open_iterator_state_t*) data);
  }
  else if (marker->_type == TRI_DOC_MARKER_BEGIN_TRANSACTION) {
    res = OpenIteratorHandleBeginMarker(marker, datafile, (open_iterator_state_t*) data);
  }
  else if (marker->_type == TRI_DOC_MARKER_COMMIT_TRANSACTION) {
    res = OpenIteratorHandleCommitMarker(marker, datafile, (open_iterator_state_t*) data);
  }
  else if (marker->_type == TRI_DOC_MARKER_PREPARE_TRANSACTION) {
    res = OpenIteratorHandlePrepareMarker(marker, datafile, (open_iterator_state_t*) data);
  }
  else if (marker->_type == TRI_DOC_MARKER_ABORT_TRANSACTION) {
    res = OpenIteratorHandleAbortMarker(marker, datafile, (open_iterator_state_t*) data);
  }
  else {
    LOG_TRACE("skipping marker type %lu", (unsigned long) marker->_type);
    res = TRI_ERROR_NO_ERROR;
  }

  if (datafile->_tickMin == 0) {
    datafile->_tickMin = tick;
  }

  if (tick > datafile->_tickMax) {
    datafile->_tickMax = tick;
  }

  if (tick > document->_tickMax) {
    if (marker->_type != TRI_DF_MARKER_HEADER &&
        marker->_type != TRI_DF_MARKER_FOOTER && 
        marker->_type != TRI_COL_MARKER_HEADER) { 
      document->_tickMax = tick;
    }
  }

  return (res == TRI_ERROR_NO_ERROR);
}

// -----------------------------------------------------------------------------
// --SECTION--                                                 private functions
// -----------------------------------------------------------------------------

////////////////////////////////////////////////////////////////////////////////
/// @brief iterator for index open
////////////////////////////////////////////////////////////////////////////////

static bool OpenIndexIterator (char const* filename,
                               void* data) {
  // load json description of the index
  TRI_json_t* json = TRI_JsonFile(TRI_CORE_MEM_ZONE, filename, nullptr);

  // json must be a index description
  if (! TRI_IsObjectJson(json)) {
    LOG_ERROR("cannot read index definition from '%s'", filename);

    if (json != nullptr) {
      TRI_FreeJson(TRI_CORE_MEM_ZONE, json);
    }

    return false;
  }

  int res = TRI_FromJsonIndexDocumentCollection(static_cast<TRI_document_collection_t*>(data), json, nullptr);
  TRI_FreeJson(TRI_CORE_MEM_ZONE, json);

  if (res != TRI_ERROR_NO_ERROR) {
    // error was already printed if we get here
    return false;
  }

  return true;
}

////////////////////////////////////////////////////////////////////////////////
/// @brief returns information about the collection
/// note: the collection lock must be held when calling this function
////////////////////////////////////////////////////////////////////////////////

static TRI_doc_collection_info_t* Figures (TRI_document_collection_t* document) {
  // prefill with 0's to init counters
  TRI_doc_collection_info_t* info = static_cast<TRI_doc_collection_info_t*>(TRI_Allocate(TRI_UNKNOWN_MEM_ZONE, sizeof(TRI_doc_collection_info_t), true));

  if (info == nullptr) {
    return nullptr;
  }

  for (size_t i = 0;  i < document->_datafileInfo._nrAlloc;  ++i) {
    TRI_doc_datafile_info_t* d = static_cast<TRI_doc_datafile_info_t*>(document->_datafileInfo._table[i]);

    if (d != nullptr) {
      info->_numberAlive        += d->_numberAlive;
      info->_numberDead         += d->_numberDead;
      info->_numberDeletion     += d->_numberDeletion;
      info->_numberShapes       += d->_numberShapes;
      info->_numberAttributes   += d->_numberAttributes;
      info->_numberTransactions += d->_numberTransactions;

      info->_sizeAlive          += d->_sizeAlive;
      info->_sizeDead           += d->_sizeDead;
      info->_sizeShapes         += d->_sizeShapes;
      info->_sizeAttributes     += d->_sizeAttributes;
      info->_sizeTransactions   += d->_sizeTransactions;
    }
  }

  // add the file sizes for datafiles and journals
  TRI_collection_t* base = document;

  for (size_t i = 0; i < base->_datafiles._length; ++i) {
    TRI_datafile_t* df = (TRI_datafile_t*) base->_datafiles._buffer[i];

    info->_datafileSize += (int64_t) df->_maximalSize;
    ++info->_numberDatafiles;
  }

  for (size_t i = 0; i < base->_journals._length; ++i) {
    TRI_datafile_t* df = (TRI_datafile_t*) base->_journals._buffer[i];

    info->_journalfileSize += (int64_t) df->_maximalSize;
    ++info->_numberJournalfiles;
  }

  for (size_t i = 0; i < base->_compactors._length; ++i) {
    TRI_datafile_t* df = (TRI_datafile_t*) base->_compactors._buffer[i];

    info->_compactorfileSize += (int64_t) df->_maximalSize;
    ++info->_numberCompactorfiles;
  }

  // add index information
  info->_numberIndexes = 0;
  info->_sizeIndexes   = 0;

  for (auto idx : document->_allIndexes) {
    if (idx->memory != nullptr) {
      info->_sizeIndexes += idx->memory(idx);
    }
    info->_numberIndexes++;
  }

  // get information about shape files (DEPRECATED, thus hard-coded to 0)
  info->_shapefileSize    = 0;
  info->_numberShapefiles = 0;

  info->_uncollectedLogfileEntries = document->_uncollectedLogfileEntries;
  info->_tickMax = document->_tickMax;

  return info;
}

////////////////////////////////////////////////////////////////////////////////
/// @brief initialises a document collection
////////////////////////////////////////////////////////////////////////////////

static int InitBaseDocumentCollection (TRI_document_collection_t* document,
                                       TRI_shaper_t* shaper) {
  document->setShaper(shaper);
  document->_capConstraint      = nullptr;
  document->_numberDocuments    = 0;
  document->_lastCompaction     = 0.0;

  document->size                = Count;


  int res = TRI_InitAssociativePointer(&document->_datafileInfo,
                                       TRI_UNKNOWN_MEM_ZONE,
                                       HashKeyDatafile,
                                       HashElementDatafile,
                                       IsEqualKeyElementDatafile,
                                       nullptr);

  if (res != TRI_ERROR_NO_ERROR) {
    return res;
  }

  res = TRI_InitPrimaryIndex(&document->_primaryIndex);

  if (res != TRI_ERROR_NO_ERROR) {
    TRI_DestroyAssociativePointer(&document->_datafileInfo);

    return res;
  }

  TRI_InitBarrierList(&document->_barrierList, document);

  TRI_InitReadWriteLock(&document->_lock);
  TRI_InitReadWriteLock(&document->_compactionLock);

  return TRI_ERROR_NO_ERROR;
}

////////////////////////////////////////////////////////////////////////////////
/// @brief destroys a primary collection
////////////////////////////////////////////////////////////////////////////////

static void DestroyBaseDocumentCollection (TRI_document_collection_t* document) {
  if (document->_keyGenerator != nullptr) {
    delete document->_keyGenerator;
    document->_keyGenerator = nullptr;
  }

  TRI_DestroyReadWriteLock(&document->_compactionLock);
  TRI_DestroyReadWriteLock(&document->_lock);

  TRI_DestroyPrimaryIndex(&document->_primaryIndex);

  {
    TransactionBase trx(true);  // just to protect the following call
    if (document->getShaper() != nullptr) {  // PROTECTED by trx here
      TRI_FreeVocShaper(document->getShaper());  // PROTECTED by trx here
    }
  }

  if (document->_headersPtr != nullptr) {
    delete document->_headersPtr;
    document->_headersPtr = nullptr;
  }

  size_t const n = document->_datafileInfo._nrAlloc;

  for (size_t i = 0; i < n; ++i) {
    TRI_doc_datafile_info_t* dfi = static_cast<TRI_doc_datafile_info_t*>(document->_datafileInfo._table[i]);

    if (dfi != nullptr) {
      FreeDatafileInfo(dfi);
    }
  }

  TRI_DestroyAssociativePointer(&document->_datafileInfo);
  TRI_DestroyBarrierList(&document->_barrierList);
  TRI_DestroyCollection(document);
}

////////////////////////////////////////////////////////////////////////////////
/// @brief initialises a document collection
////////////////////////////////////////////////////////////////////////////////

static bool InitDocumentCollection (TRI_document_collection_t* document,
                                    TRI_shaper_t* shaper) {
  document->_cleanupIndexes   = false;
  document->_failedTransactions = nullptr;

  document->_uncollectedLogfileEntries = 0;

  int res = InitBaseDocumentCollection(document, shaper);

  if (res != TRI_ERROR_NO_ERROR) {
    TRI_DestroyCollection(document);
    TRI_set_errno(res);

    return false;
  }

  document->_headersPtr = new TRI_headers_t;  // ONLY IN CREATE COLLECTION

  if (document->_headersPtr == nullptr) {  // ONLY IN CREATE COLLECTION
    DestroyBaseDocumentCollection(document);

    return false;
  }

  // create primary index
  TRI_index_t* primaryIndex = TRI_CreatePrimaryIndex(document);

  if (primaryIndex == nullptr) {
    DestroyBaseDocumentCollection(document);
    TRI_set_errno(TRI_ERROR_OUT_OF_MEMORY);

    return false;
  }

  // add an MVCC primary index to the collection
  auto mvccPrimaryIndex = new triagens::mvcc::PrimaryIndex(0, document);
  try {
    document->addIndex(mvccPrimaryIndex);
  }
  catch (...) {
    delete mvccPrimaryIndex;
    return false;
  }

  res = AddIndex(document, primaryIndex);

  if (res != TRI_ERROR_NO_ERROR) {
    TRI_FreeIndex(primaryIndex);
    DestroyBaseDocumentCollection(document);
    TRI_set_errno(TRI_ERROR_OUT_OF_MEMORY);

    return false;
  }

  // create edges index
  if (document->_info._type == TRI_COL_TYPE_EDGE) {
    TRI_index_t* edgesIndex = TRI_CreateEdgeIndex(document, document->_info._cid);

    if (edgesIndex == nullptr) {
      TRI_FreeIndex(primaryIndex);
      DestroyBaseDocumentCollection(document);
      TRI_set_errno(TRI_ERROR_OUT_OF_MEMORY);

      return false;
    }

    res = AddIndex(document, edgesIndex);

    if (res != TRI_ERROR_NO_ERROR) {
      TRI_FreeIndex(edgesIndex);
      TRI_FreeIndex(primaryIndex);
      DestroyBaseDocumentCollection(document);
      TRI_set_errno(TRI_ERROR_OUT_OF_MEMORY);

      return false;
    }
    
    // add an MVCC edge index to the collection
    auto mvccEdgeIndex = new triagens::mvcc::EdgeIndex(document->_info._cid, document);
    try {
      document->addIndex(mvccEdgeIndex);
    }
    catch (...) {
      delete mvccEdgeIndex;
      return false;
    }
  }

  TRI_InitCondition(&document->_journalsCondition);

  // setup methods
  document->beginRead         = BeginRead;
  document->endRead           = EndRead;

  document->beginWrite        = BeginWrite;
  document->endWrite          = EndWrite;

  document->beginReadTimed    = BeginReadTimed;
  document->beginWriteTimed   = BeginWriteTimed;

  document->figures           = Figures;

  // crud methods
  document->cleanupIndexes    = CleanupIndexes;

  return true;
}

////////////////////////////////////////////////////////////////////////////////
/// @brief iterate all markers of the collection
////////////////////////////////////////////////////////////////////////////////

static int IterateMarkersCollection (TRI_collection_t* collection) {
  auto document = reinterpret_cast<TRI_document_collection_t*>(collection);

  // initialise state for iteration
  open_iterator_state_t openState;
  openState._document       = document;
  openState._vocbase        = collection->_vocbase;
  openState._tid            = 0;
  openState._trxPrepared    = false;
  openState._trxCollections = 0;
  openState._deletions      = 0;
  openState._documents      = 0;
  openState._fid            = 0;
  openState._dfi            = nullptr;
  openState._initialCount   = -1;

  if (collection->_info._initialCount != -1) {
    int res = TRI_ResizePrimaryIndex(&document->_primaryIndex, static_cast<size_t>(collection->_info._initialCount * 1.1));

    if (res != TRI_ERROR_NO_ERROR) {
      return res;
    }

    openState._initialCount = collection->_info._initialCount;
  }

  int res = TRI_InitVector2(&openState._operations, TRI_UNKNOWN_MEM_ZONE, sizeof(open_iterator_operation_t), OpenIteratorBufferSize);

  if (res != TRI_ERROR_NO_ERROR) {
    return res;
  }

  // read all documents and fill primary index
  TRI_IterateCollection(collection, OpenIterator, &openState);
  
  LOG_TRACE("found %llu document markers, %llu deletion markers for collection '%s'",
            (unsigned long long) openState._documents,
            (unsigned long long) openState._deletions,
            collection->_info._name);

  // abort any transaction that's unfinished after iterating over all markers
  OpenIteratorAbortTransaction(&openState);

  TRI_DestroyVector(&openState._operations);
  
  
  {
    // TODO: activate this to load documents into MVCC indexes
    // triagens::mvcc::OpenIteratorState state(reinterpret_cast<TRI_document_collection_t*>(collection));
    // TRI_IterateCollection(collection, triagens::mvcc::OpenIterator::execute, &state);
  }


  return TRI_ERROR_NO_ERROR;
}

// -----------------------------------------------------------------------------
// --SECTION--                                      constructors and destructors
// -----------------------------------------------------------------------------

////////////////////////////////////////////////////////////////////////////////
/// @brief creates a new collection
////////////////////////////////////////////////////////////////////////////////

TRI_document_collection_t* TRI_CreateDocumentCollection (TRI_vocbase_t* vocbase,
                                                         char const* path,
                                                         TRI_col_info_t* parameters,
                                                         TRI_voc_cid_t cid) {
  if (cid > 0) {
    TRI_UpdateTickServer(cid);
  }
  else {
    cid = TRI_NewTickServer();
  }

  parameters->_cid = cid;

  // check if we can generate the key generator
  KeyGenerator* keyGenerator = KeyGenerator::factory(parameters->_keyOptions);

  if (keyGenerator == nullptr) {
    TRI_set_errno(TRI_ERROR_ARANGO_INVALID_KEY_GENERATOR);
    return nullptr;
  }

  // first create the document collection
  TRI_document_collection_t* document;
  try {
    document = new TRI_document_collection_t();
  }
  catch (std::exception&) {
    document = nullptr;
  }

  if (document == nullptr) {
    delete keyGenerator;
    LOG_WARNING("cannot create document collection");
    TRI_set_errno(TRI_ERROR_OUT_OF_MEMORY);

    return nullptr;
  }

  document->_keyGenerator = keyGenerator;

  TRI_collection_t* collection = TRI_CreateCollection(vocbase, document, path, parameters);

  if (collection == nullptr) {
    delete document;
    LOG_ERROR("cannot create document collection");

    return nullptr;
  }

  TRI_shaper_t* shaper = TRI_CreateVocShaper(vocbase, document);

  if (shaper == nullptr) {
    LOG_ERROR("cannot create shaper");

    TRI_CloseCollection(collection);
    TRI_DestroyCollection(collection);
    delete document;
    return nullptr;
  }

  // create document collection and shaper
  if (false == InitDocumentCollection(document, shaper)) {
    LOG_ERROR("cannot initialise document collection");

    // TODO: shouldn't we free document->_headersPtr etc.?
    TRI_CloseCollection(collection);
    TRI_DestroyCollection(collection);
    delete document;
    return nullptr;
  }

  document->_keyGenerator = keyGenerator;

  // save the parameters block (within create, no need to lock)
  bool doSync = vocbase->_settings.forceSyncProperties;
  int res = TRI_SaveCollectionInfo(collection->_directory, parameters, doSync);

  if (res != TRI_ERROR_NO_ERROR) {
    // TODO: shouldn't we destroy free document->_headersPtr etc.?
    LOG_ERROR("cannot save collection parameters in directory '%s': '%s'",
              collection->_directory,
              TRI_last_error());

    TRI_CloseCollection(collection);
    TRI_DestroyCollection(collection);
    delete document;
    return nullptr;
  }

  TransactionBase trx(true);  // just to protect the following call
  TRI_ASSERT(document->getShaper() != nullptr);  // ONLY IN COLLECTION CREATION, PROTECTED by trx here

  return document;
}

////////////////////////////////////////////////////////////////////////////////
/// @brief frees the memory allocated, but does not free the pointer
///
/// Note that the collection must be closed first.
////////////////////////////////////////////////////////////////////////////////

void TRI_DestroyDocumentCollection (TRI_document_collection_t* document) {
  TRI_DestroyCondition(&document->_journalsCondition);

  // free memory allocated for indexes
  for (auto idx : document->_allIndexes) {
    TRI_FreeIndex(idx);
  }

  if (document->_failedTransactions != nullptr) {
    delete document->_failedTransactions;
  }

  DestroyBaseDocumentCollection(document);
}

////////////////////////////////////////////////////////////////////////////////
/// @brief frees the memory allocated and frees the pointer
////////////////////////////////////////////////////////////////////////////////

void TRI_FreeDocumentCollection (TRI_document_collection_t* document) {
  TRI_DestroyDocumentCollection(document);
  delete document;
}

// -----------------------------------------------------------------------------
// --SECTION--                                                  public functions
// -----------------------------------------------------------------------------

////////////////////////////////////////////////////////////////////////////////
/// @brief removes a datafile description
////////////////////////////////////////////////////////////////////////////////

void TRI_RemoveDatafileInfoDocumentCollection (TRI_document_collection_t* document,
                                              TRI_voc_fid_t fid) {
  TRI_RemoveKeyAssociativePointer(&document->_datafileInfo, &fid);
}

////////////////////////////////////////////////////////////////////////////////
/// @brief finds a datafile description
////////////////////////////////////////////////////////////////////////////////

TRI_doc_datafile_info_t* TRI_FindDatafileInfoDocumentCollection (TRI_document_collection_t* document,
                                                                TRI_voc_fid_t fid,
                                                                bool create) {
  TRI_doc_datafile_info_t const* found = static_cast<TRI_doc_datafile_info_t const*>(TRI_LookupByKeyAssociativePointer(&document->_datafileInfo, &fid));

  if (found != nullptr) {
    return const_cast<TRI_doc_datafile_info_t*>(found);
  }

  if (! create) {
    return nullptr;
  }

  // allocate and set to 0
  TRI_doc_datafile_info_t* dfi = static_cast<TRI_doc_datafile_info_t*>(TRI_Allocate(TRI_UNKNOWN_MEM_ZONE, sizeof(TRI_doc_datafile_info_t), true));

  if (dfi == nullptr) {
    return nullptr;
  }

  dfi->_fid = fid;

  TRI_InsertKeyAssociativePointer(&document->_datafileInfo, &fid, dfi, true);

  return dfi;
}

////////////////////////////////////////////////////////////////////////////////
/// @brief creates a journal
///
/// Note that the caller must hold a lock protecting the _journals entry.
////////////////////////////////////////////////////////////////////////////////

TRI_datafile_t* TRI_CreateDatafileDocumentCollection (TRI_document_collection_t* document,
                                                      TRI_voc_fid_t fid,
                                                      TRI_voc_size_t journalSize,
                                                      bool isCompactor) {
  TRI_ASSERT(fid > 0);

  TRI_datafile_t* journal;

  if (document->_info._isVolatile) {
    // in-memory collection
    journal = TRI_CreateDatafile(nullptr, fid, journalSize, true);
  }
  else {
    // construct a suitable filename (which may be temporary at the beginning)
    char* number = TRI_StringUInt64(fid);
    char* jname;
    if (isCompactor) {
      jname = TRI_Concatenate3String("compaction-", number, ".db");
    }
    else {
      jname = TRI_Concatenate3String("temp-", number, ".db");
    }

    char* filename = TRI_Concatenate2File(document->_directory, jname);

    TRI_FreeString(TRI_CORE_MEM_ZONE, number);
    TRI_FreeString(TRI_CORE_MEM_ZONE, jname);

    TRI_IF_FAILURE("CreateJournalDocumentCollection") {
      // simulate disk full
      TRI_FreeString(TRI_CORE_MEM_ZONE, filename);
      document->_lastError = TRI_set_errno(TRI_ERROR_OUT_OF_MEMORY_MMAP);

      EnsureErrorCode(ENOSPC);

      return nullptr;
    }

    // remove an existing temporary file first
    if (TRI_ExistsFile(filename)) {
      // remove an existing file first
      TRI_UnlinkFile(filename);
    }

    journal = TRI_CreateDatafile(filename, fid, journalSize, true);

    TRI_FreeString(TRI_CORE_MEM_ZONE, filename);
  }

  if (journal == nullptr) {
    if (TRI_errno() == TRI_ERROR_OUT_OF_MEMORY_MMAP) {
      document->_lastError = TRI_set_errno(TRI_ERROR_OUT_OF_MEMORY_MMAP);
    }
    else {
      document->_lastError = TRI_set_errno(TRI_ERROR_ARANGO_NO_JOURNAL);
    }
    
    EnsureErrorCode(document->_lastError);  

    return nullptr;
  }

  // journal is there now
  TRI_ASSERT(journal != nullptr);

  if (isCompactor) {
    LOG_TRACE("created new compactor '%s'", journal->getName(journal));
  }
  else {
    LOG_TRACE("created new journal '%s'", journal->getName(journal));
  }

  // create a collection header, still in the temporary file
  TRI_df_marker_t* position;
  int res = TRI_ReserveElementDatafile(journal, sizeof(TRI_col_header_marker_t), &position, journalSize);
    
  TRI_IF_FAILURE("CreateJournalDocumentCollectionReserve1") {
    res = TRI_ERROR_DEBUG;
  }

  if (res != TRI_ERROR_NO_ERROR) {
    document->_lastError = journal->_lastError;
    LOG_ERROR("cannot create collection header in file '%s': %s", journal->getName(journal), TRI_errno_string(res));

    // close the journal and remove it
    TRI_CloseDatafile(journal);
    TRI_UnlinkFile(journal->getName(journal));
    TRI_FreeDatafile(journal);
    
    EnsureErrorCode(res);  

    return nullptr;
  }

  TRI_col_header_marker_t cm;
  TRI_InitMarkerDatafile((char*) &cm, TRI_COL_MARKER_HEADER, sizeof(TRI_col_header_marker_t));
  cm.base._tick = static_cast<TRI_voc_tick_t>(fid);
  cm._type = (TRI_col_type_t) document->_info._type;
  cm._cid  = document->_info._cid;

  res = TRI_WriteCrcElementDatafile(journal, position, &cm.base, false);

  TRI_IF_FAILURE("CreateJournalDocumentCollectionReserve2") {
    res = TRI_ERROR_DEBUG;
  }

  if (res != TRI_ERROR_NO_ERROR) {
    document->_lastError = journal->_lastError;
    LOG_ERROR("cannot create collection header in file '%s': %s", journal->getName(journal), TRI_last_error());

    // close the journal and remove it
    TRI_CloseDatafile(journal);
    TRI_UnlinkFile(journal->getName(journal));
    TRI_FreeDatafile(journal);
    
    EnsureErrorCode(document->_lastError);  

    return nullptr;
  }

  TRI_ASSERT(fid == journal->_fid);


  // if a physical file, we can rename it from the temporary name to the correct name
  if (! isCompactor) {
    if (journal->isPhysical(journal)) {
      // and use the correct name
      char* number = TRI_StringUInt64(journal->_fid);
      char* jname = TRI_Concatenate3String("journal-", number, ".db");
      char* filename = TRI_Concatenate2File(document->_directory, jname);

      TRI_FreeString(TRI_CORE_MEM_ZONE, number);
      TRI_FreeString(TRI_CORE_MEM_ZONE, jname);

      bool ok = TRI_RenameDatafile(journal, filename);

      if (! ok) {
        LOG_ERROR("failed to rename journal '%s' to '%s': %s", journal->getName(journal), filename, TRI_last_error());

        TRI_CloseDatafile(journal);
        TRI_UnlinkFile(journal->getName(journal));
        TRI_FreeDatafile(journal);
        TRI_FreeString(TRI_CORE_MEM_ZONE, filename);
    
        EnsureErrorCode(document->_lastError);  

        return nullptr;
      }
      else {
        LOG_TRACE("renamed journal from '%s' to '%s'", journal->getName(journal), filename);
      }

      TRI_FreeString(TRI_CORE_MEM_ZONE, filename);
    }

    TRI_PushBackVectorPointer(&document->_journals, journal);
  }

  // now create a datafile entry for the new journal
  TRI_FindDatafileInfoDocumentCollection(document, fid, true);

  return journal;
}

////////////////////////////////////////////////////////////////////////////////
/// @brief iterate over all documents in the collection, using a user-defined
/// callback function. Returns the total number of documents in the collection
///
/// The user can abort the iteration by return "false" from the callback
/// function.
///
/// Note: the function will not acquire any locks. It is the task of the caller
/// to ensure the collection is properly locked
////////////////////////////////////////////////////////////////////////////////

size_t TRI_DocumentIteratorDocumentCollection (TransactionBase const*,
                                              TRI_document_collection_t* document,
                                              void* data,
                                              bool (*callback)(TRI_doc_mptr_t const*, TRI_document_collection_t*, void*)) {
  // The first argument is only used to make the compiler prove that a
  // transaction is ongoing. We need this to prove that accesses to
  // master pointers and their data pointers in the callback are
  // protected.

  size_t const nrUsed = (size_t) document->_primaryIndex._nrUsed;

  if (nrUsed > 0) {
    void** ptr = document->_primaryIndex._table;
    void** end = ptr + document->_primaryIndex._nrAlloc;

    for (;  ptr < end;  ++ptr) {
      if (*ptr) {
        TRI_doc_mptr_t const* d = (TRI_doc_mptr_t const*) *ptr;

        if (! callback(d, document, data)) {
          break;
        }
      }
    }
  }

  return nrUsed;
}

////////////////////////////////////////////////////////////////////////////////
/// @brief create an index, based on a JSON description
////////////////////////////////////////////////////////////////////////////////

int TRI_FromJsonIndexDocumentCollection (TRI_document_collection_t* document,
                                         TRI_json_t const* json,
                                         TRI_index_t** idx) {
  TRI_ASSERT(TRI_IsObjectJson(json));

  if (idx != nullptr) {
    *idx = nullptr;
  }

  // extract the type
  TRI_json_t const* type = TRI_LookupObjectJson(json, "type");

  if (! TRI_IsStringJson(type)) {
    return TRI_ERROR_INTERNAL;
  }

  char const* typeStr = type->_value._string.data;

  // extract the index identifier
  TRI_json_t const* iis = TRI_LookupObjectJson(json, "id");

  TRI_idx_iid_t iid;
  if (TRI_IsNumberJson(iis)) {
    iid = (TRI_idx_iid_t) iis->_value._number;
  }
  else if (TRI_IsStringJson(iis)) {
    iid = (TRI_idx_iid_t) TRI_UInt64String2(iis->_value._string.data,
                                            iis->_value._string.length - 1);
  }
  else {
    LOG_ERROR("ignoring index, index identifier could not be located");

    return TRI_ERROR_INTERNAL;
  }

  TRI_UpdateTickServer(iid);

  // ...........................................................................
  // CAP CONSTRAINT
  // ...........................................................................

  if (TRI_EqualString(typeStr, "cap")) {
    return CapConstraintFromJson(document, json, iid, idx);
  }

  // ...........................................................................
  // GEO INDEX (list or attribute)
  // ...........................................................................

  else if (TRI_EqualString(typeStr, "geo1") || TRI_EqualString(typeStr, "geo2")) {
    return GeoIndexFromJson(document, json, iid, idx);
  }

  // ...........................................................................
  // HASH INDEX
  // ...........................................................................

  else if (TRI_EqualString(typeStr, "hash")) {
    return HashIndexFromJson(document, json, iid, idx);
  }

  // ...........................................................................
  // SKIPLIST INDEX
  // ...........................................................................

  else if (TRI_EqualString(typeStr, "skiplist")) {
    return SkiplistIndexFromJson(document, json, iid, idx);
  }

  // ...........................................................................
  // FULLTEXT INDEX
  // ...........................................................................

  else if (TRI_EqualString(typeStr, "fulltext")) {
    return FulltextIndexFromJson(document, json, iid, idx);
  }

  // ...........................................................................
  // EDGES INDEX
  // ...........................................................................

  else if (TRI_EqualString(typeStr, "edge")) {
    // we should never get here, as users cannot create their own edge indexes
    LOG_ERROR("logic error. there should never be a JSON file describing an edges index");
    return TRI_ERROR_INTERNAL;
  }

  LOG_WARNING("index type '%s' is not supported in this version of ArangoDB and is ignored", typeStr);
  return TRI_ERROR_NO_ERROR;
}

////////////////////////////////////////////////////////////////////////////////
/// @brief rolls back a document operation
////////////////////////////////////////////////////////////////////////////////

int TRI_RollbackOperationDocumentCollection (TRI_document_collection_t* document,
                                             TRI_voc_document_operation_e type,
                                             TRI_doc_mptr_t* header,
                                             TRI_doc_mptr_copy_t const* oldData) {

  if (type == TRI_VOC_DOCUMENT_OPERATION_INSERT) {
    // ignore any errors we're getting from this
    DeletePrimaryIndex(document, header, true);
    DeleteSecondaryIndexes(document, header, true);

    TRI_ASSERT(document->_numberDocuments > 0);
    document->_numberDocuments--;

    return TRI_ERROR_NO_ERROR;
  }
  else if (type == TRI_VOC_DOCUMENT_OPERATION_UPDATE) {
    // copy the existing header's state
    TRI_doc_mptr_copy_t copy = *header;
    
    // remove the current values from the indexes
    DeleteSecondaryIndexes(document, header, true);
    // revert to the old state
    header->copy(*oldData);
    // re-insert old state
    int res = InsertSecondaryIndexes(document, header, true);
    // revert again to the new state, because other parts of the new state
    // will be reverted at some other place
    header->copy(copy);
    
    return res;
  }
  else if (type == TRI_VOC_DOCUMENT_OPERATION_REMOVE) {
    int res = InsertPrimaryIndex(document, header, true);

    if (res == TRI_ERROR_NO_ERROR) {
      res = InsertSecondaryIndexes(document, header, true);
      document->_numberDocuments++;
    }
    else {
      LOG_ERROR("error rolling back remove operation");
    }
    return res;
  }

  return TRI_ERROR_INTERNAL;
}

////////////////////////////////////////////////////////////////////////////////
/// @brief closes an existing datafile
/// Note that the caller must hold a lock protecting the _datafiles and
/// _journals entry.
////////////////////////////////////////////////////////////////////////////////

bool TRI_CloseDatafileDocumentCollection (TRI_document_collection_t* document,
                                          size_t position,
                                          bool isCompactor) {
  TRI_vector_pointer_t* vector;

  // either use a journal or a compactor
  if (isCompactor) {
    vector = &document->_compactors;
  }
  else {
    vector = &document->_journals;
  }

  // no journal at this position
  if (vector->_length <= position) {
    TRI_set_errno(TRI_ERROR_ARANGO_NO_JOURNAL);
    return false;
  }

  // seal and rename datafile
  TRI_datafile_t* journal = static_cast<TRI_datafile_t*>(vector->_buffer[position]);
  int res = TRI_SealDatafile(journal);

  if (res != TRI_ERROR_NO_ERROR) {
    LOG_ERROR("failed to seal datafile '%s': %s", journal->getName(journal), TRI_last_error());

    if (! isCompactor) {
      TRI_RemoveVectorPointer(vector, position);
      TRI_PushBackVectorPointer(&document->_datafiles, journal);
    }

    return false;
  }

  if (! isCompactor && journal->isPhysical(journal)) {
    // rename the file
    char* number = TRI_StringUInt64(journal->_fid);
    char* dname = TRI_Concatenate3String("datafile-", number, ".db");
    char* filename = TRI_Concatenate2File(document->_directory, dname);

    TRI_FreeString(TRI_CORE_MEM_ZONE, dname);
    TRI_FreeString(TRI_CORE_MEM_ZONE, number);

    bool ok = TRI_RenameDatafile(journal, filename);

    if (! ok) {
      LOG_ERROR("failed to rename datafile '%s' to '%s': %s", journal->getName(journal), filename, TRI_last_error());

      TRI_RemoveVectorPointer(vector, position);
      TRI_PushBackVectorPointer(&document->_datafiles, journal);
      TRI_FreeString(TRI_CORE_MEM_ZONE, filename);

      return false;
    }

    TRI_FreeString(TRI_CORE_MEM_ZONE, filename);

    LOG_TRACE("closed file '%s'", journal->getName(journal));
  }

  if (! isCompactor) {
    TRI_RemoveVectorPointer(vector, position);
    TRI_PushBackVectorPointer(&document->_datafiles, journal);
  }

  return true;
}

////////////////////////////////////////////////////////////////////////////////
/// @brief helper struct for filling indexes
////////////////////////////////////////////////////////////////////////////////

class IndexFiller {
  public:
    IndexFiller (TRI_document_collection_t* document,
                 TRI_index_t* idx,
                 std::function<void(int)> callback) 
      : _document(document),
        _idx(idx),
        _callback(callback) {
    }

    void operator() () {
      TransactionBase trx(true);
      int res = TRI_ERROR_INTERNAL;

      try {
        res = FillIndex(_document, _idx);
      }
      catch (...) {
      }
        
      _callback(res);
    }

  private:

    TRI_document_collection_t* _document;
    TRI_index_t*               _idx;
    std::function<void(int)>   _callback;
};

////////////////////////////////////////////////////////////////////////////////
/// @brief fill the additional (non-primary) indexes
////////////////////////////////////////////////////////////////////////////////

int TRI_FillIndexesDocumentCollection (TRI_vocbase_col_t* collection,
                                       TRI_document_collection_t* document) {
  auto old = document->useSecondaryIndexes();

  // turn filling of secondary indexes off. we're now only interested in getting
  // the indexes' definition. we'll fill them below ourselves.
  document->useSecondaryIndexes(false);

  try {
    TRI_collection_t* collection = reinterpret_cast<TRI_collection_t*>(document);
    TRI_IterateIndexCollection(collection, OpenIndexIterator, collection);
    document->useSecondaryIndexes(old);
  }
  catch (...) {
    document->useSecondaryIndexes(old);
    return TRI_ERROR_INTERNAL;
  }
 
  // distribute the work to index threads plus this thread
<<<<<<< HEAD
  size_t const n = document->_allIndexes.size();
  
  for (size_t i = 1;  i < n;  ++i) {
    TRI_index_t* idx = document->_allIndexes[i];
=======
  size_t const n = document->_allIndexes._length;
>>>>>>> 90997f4d

  TRI_ASSERT(n >= 1);
    
  std::atomic<int> result(TRI_ERROR_NO_ERROR);
 
  { 
    triagens::basics::Barrier barrier(n - 1);

    auto indexPool = document->_vocbase->_server->_indexPool;

    auto callback = [&barrier, &result] (int res) -> void {
      // update the error code
      if (res != TRI_ERROR_NO_ERROR) {
        int expected = TRI_ERROR_NO_ERROR;
        result.compare_exchange_strong(expected, res, std::memory_order_acquire);
      }
      
      barrier.join();
    };

    // now actually fill the secondary indexes
    for (size_t i = 1;  i < n;  ++i) {
      TRI_index_t* idx = static_cast<TRI_index_t*>(document->_allIndexes._buffer[i]);

      // index threads must come first, otherwise this thread will block the loop and
      // prevent distribution to threads
      if (indexPool != nullptr && i != (n - 1)) {
        // move task into thread pool
        IndexFiller indexTask(document, idx, callback);

        try {
          static_cast<triagens::basics::ThreadPool*>(indexPool)->enqueue(indexTask);
        }
        catch (...) {
          // set error code
          int expected = TRI_ERROR_NO_ERROR;
          result.compare_exchange_strong(expected, TRI_ERROR_INTERNAL, std::memory_order_acquire);
        
          barrier.join();
        }
      }
      else { 
        // fill index in this thread
        int res;
        
        try {
          res = FillIndex(document, idx);
        }
        catch (...) {
          res = TRI_ERROR_INTERNAL;
        }
        
        if (res != TRI_ERROR_NO_ERROR) {
          int expected = TRI_ERROR_NO_ERROR;
          result.compare_exchange_strong(expected, res, std::memory_order_acquire);
        }
        
        barrier.join();
      }
    }

    // barrier waits here until all threads have joined
  }

  return result.load();
}

////////////////////////////////////////////////////////////////////////////////
/// @brief opens an existing collection
////////////////////////////////////////////////////////////////////////////////

TRI_document_collection_t* TRI_OpenDocumentCollection (TRI_vocbase_t* vocbase,
                                                       TRI_vocbase_col_t* col) {
  char const* path = col->_path;

  // first open the document collection
  TRI_document_collection_t* document = nullptr;
  try {
    document = new TRI_document_collection_t();
  }
  catch (std::exception&) {
  }

  if (document == nullptr) {
    return nullptr;
  }

  TRI_ASSERT(document != nullptr);

  TRI_collection_t* collection = TRI_OpenCollection(vocbase, document, path);

  if (collection == nullptr) {
    delete document;
    LOG_ERROR("cannot open document collection from path '%s'", path);

    return nullptr;
  }

  TRI_shaper_t* shaper = TRI_CreateVocShaper(vocbase, document);

  if (shaper == nullptr) {
    LOG_ERROR("cannot create shaper");

    TRI_CloseCollection(collection);
    TRI_FreeCollection(collection);

    return nullptr;
  }

  // create document collection and shaper
  if (false == InitDocumentCollection(document, shaper)) {
    TRI_CloseCollection(collection);
    TRI_FreeCollection(collection);
    LOG_ERROR("cannot initialise document collection");

    return nullptr;
  }

  // check if we can generate the key generator
  KeyGenerator* keyGenerator = KeyGenerator::factory(collection->_info._keyOptions);

  if (keyGenerator == nullptr) {
    TRI_CloseCollection(collection);
    TRI_FreeCollection(collection);
    TRI_set_errno(TRI_ERROR_ARANGO_INVALID_KEY_GENERATOR);

    return nullptr;
  }

  document->_keyGenerator = keyGenerator;

  // create a fake transaction for loading the collection
  TransactionBase trx(true);

  // iterate over all markers of the collection
  int res = IterateMarkersCollection(collection);

  if (res != TRI_ERROR_NO_ERROR) {
    if (document->_failedTransactions != nullptr) {
      delete document->_failedTransactions;
    }
    TRI_CloseCollection(collection);
    TRI_FreeCollection(collection);

    LOG_ERROR("cannot iterate data of document collection");
    TRI_set_errno(res);

    return nullptr;
  }

  TRI_ASSERT(document->getShaper() != nullptr);  // ONLY in OPENCOLLECTION, PROTECTED by fake trx here

  TRI_InitVocShaper(document->getShaper());  // ONLY in OPENCOLLECTION, PROTECTED by fake trx here

  if (! triagens::wal::LogfileManager::instance()->isInRecovery()) {
    TRI_FillIndexesDocumentCollection(col, document);
  }

  return document;
}

////////////////////////////////////////////////////////////////////////////////
/// @brief closes an open collection
////////////////////////////////////////////////////////////////////////////////

int TRI_CloseDocumentCollection (TRI_document_collection_t* document,
                                 bool updateStats) {

  if (! document->_info._deleted &&
      document->_info._initialCount != static_cast<int64_t>(document->_primaryIndex._nrUsed)) {
    // update the document count
    document->_info._initialCount = document->_primaryIndex._nrUsed;
    
    bool doSync = document->_vocbase->_settings.forceSyncProperties;
    TRI_SaveCollectionInfo(document->_directory, &document->_info, doSync);
  }

  // closes all open compactors, journals, datafiles
  int res = TRI_CloseCollection(document);

  TransactionBase trx(true);  // just to protect the following call
  TRI_FreeVocShaper(document->getShaper());  // ONLY IN CLOSECOLLECTION, PROTECTED by fake trx here
  document->setShaper(nullptr);

  return res;
}

// -----------------------------------------------------------------------------
// --SECTION--                                                           INDEXES
// -----------------------------------------------------------------------------

// -----------------------------------------------------------------------------
// --SECTION--                                                     private types
// -----------------------------------------------------------------------------

////////////////////////////////////////////////////////////////////////////////
/// @brief pid name structure
////////////////////////////////////////////////////////////////////////////////

typedef struct pid_name_s {
  TRI_shape_pid_t _pid;
  char* _name;
}
pid_name_t;

// -----------------------------------------------------------------------------
// --SECTION--                                                 private functions
// -----------------------------------------------------------------------------

////////////////////////////////////////////////////////////////////////////////
/// @brief converts extracts a field list from a json object
////////////////////////////////////////////////////////////////////////////////

static TRI_json_t* ExtractFields (TRI_json_t const* json,
                                  size_t* fieldCount,
                                  TRI_idx_iid_t iid) {
  TRI_json_t* fld = TRI_LookupObjectJson(json, "fields");

  if (! TRI_IsArrayJson(fld)) {
    LOG_ERROR("ignoring index %llu, 'fields' must be a list", (unsigned long long) iid);

    TRI_set_errno(TRI_ERROR_BAD_PARAMETER);
    return nullptr;
  }

  *fieldCount = fld->_value._objects._length;

  for (size_t j = 0;  j < *fieldCount;  ++j) {
    TRI_json_t* sub = static_cast<TRI_json_t*>(TRI_AtVector(&fld->_value._objects, j));

    if (! TRI_IsStringJson(sub)) {
      LOG_ERROR("ignoring index %llu, 'fields' must be a list of attribute paths", (unsigned long long) iid);

      TRI_set_errno(TRI_ERROR_BAD_PARAMETER);
      return nullptr;
    }
  }

  return fld;
}

////////////////////////////////////////////////////////////////////////////////
/// @brief initialises an index with all existing documents
////////////////////////////////////////////////////////////////////////////////

static int FillIndex (TRI_document_collection_t* document,
                      TRI_index_t* idx) {

  if (! document->useSecondaryIndexes()) {
    return TRI_ERROR_NO_ERROR;
  }

  void** ptr = document->_primaryIndex._table;
  void** end = ptr + document->_primaryIndex._nrAlloc;

  if (idx->sizeHint != nullptr) {
    // give the index a size hint
    idx->sizeHint(idx, (size_t) document->_primaryIndex._nrUsed);
  }

#ifdef TRI_ENABLE_MAINTAINER_MODE
  static const int LoopSize = 10000;
  int counter = 0;
  int loops = 0;
#endif

  for (;  ptr < end;  ++ptr) {
    TRI_doc_mptr_t const* mptr = static_cast<TRI_doc_mptr_t const*>(*ptr);

    if (mptr != nullptr) {
      int res = idx->insert(idx, mptr, false);

      if (res != TRI_ERROR_NO_ERROR) {
        return res;
      }

#ifdef TRI_ENABLE_MAINTAINER_MODE
      if (++counter == LoopSize) {
        counter = 0;
        ++loops;

        LOG_TRACE("indexed %llu documents of collection %llu",
                  (unsigned long long) (LoopSize * loops),
                  (unsigned long long) document->_info._cid);
      }
#endif

    }
  }

  return TRI_ERROR_NO_ERROR;
}

////////////////////////////////////////////////////////////////////////////////
/// @brief finds a path based, unique or non-unique index
////////////////////////////////////////////////////////////////////////////////

static TRI_index_t* LookupPathIndexDocumentCollection (TRI_document_collection_t* collection,
                                                       TRI_vector_t const* paths,
                                                       TRI_idx_type_e type,
                                                       int sparsity,
                                                       bool unique,
                                                       bool allowAnyAttributeOrder) {
  TRI_vector_t* indexPaths = nullptr;

  // ...........................................................................
  // go through every index and see if we have a match
  // ...........................................................................

  for (auto idx : collection->_allIndexes) {
    int indexSparsity = idx->_sparse ? 1 : 0;
    
    // .........................................................................
    // check if the type, uniqueness and sparsity of the indexes match
    // .........................................................................

    if (idx->_type != type || 
        idx->_unique != unique ||
        (sparsity != -1 && sparsity != indexSparsity)) {
      continue;
    }

    // .........................................................................
    // Now perform checks which are specific to the type of index
    // .........................................................................

    switch (type) {
      case TRI_IDX_TYPE_HASH_INDEX: {
        TRI_hash_index_t* hashIndex = (TRI_hash_index_t*) idx;
        indexPaths = &(hashIndex->_paths);
        break;
      }

      case TRI_IDX_TYPE_SKIPLIST_INDEX: {
        TRI_skiplist_index_t* slIndex = (TRI_skiplist_index_t*) idx;
        indexPaths = &(slIndex->_paths);
        break;
      }

      default: {
        TRI_ASSERT(false);
        break;
      }

    }

    if (indexPaths == nullptr) {
      // this may actually happen if compiled with -DNDEBUG
      return nullptr;
    }

    // .........................................................................
    // check that the number of paths (fields) in the index matches that
    // of the number of attributes
    // .........................................................................

    if (paths->_length != indexPaths->_length) {
      continue;
    }

    // .........................................................................
    // go through all the attributes and see if they match
    // .........................................................................

    bool found = true;

    if (allowAnyAttributeOrder) {
      // any permutation of attributes is allowed
      for (size_t k = 0;  k < paths->_length;  ++k) {
        TRI_shape_pid_t indexShape = *((TRI_shape_pid_t*) TRI_AtVector(indexPaths, k));

        found = false;

        for (size_t l = 0;  l < paths->_length;  ++l) {
          TRI_shape_pid_t givenShape = *((TRI_shape_pid_t*) TRI_AtVector(paths, l));

          if (indexShape == givenShape) {
            found = true;
            break;
          }
        }

        if (! found) {
          break;
        }
      }
    }
    else {
      // attributes need to present in a given order
      for (size_t k = 0;  k < paths->_length;  ++k) {
        TRI_shape_pid_t indexShape = *((TRI_shape_pid_t*) TRI_AtVector(indexPaths, k));
        TRI_shape_pid_t givenShape = *((TRI_shape_pid_t*) TRI_AtVector(paths, k));

        if (indexShape != givenShape) {
          found = false;
          break;
        }
      }
    }

    // stop if we found a match
    if (found) {
      return idx;
    }
  }

  return nullptr;
}

////////////////////////////////////////////////////////////////////////////////
/// @brief restores a path based index (template)
////////////////////////////////////////////////////////////////////////////////

static int PathBasedIndexFromJson (TRI_document_collection_t* document,
                                   TRI_json_t const* definition,
                                   TRI_idx_iid_t iid,
                                   TRI_index_t* (*creator)(TRI_document_collection_t*,
                                                           TRI_vector_pointer_t const*,
                                                           TRI_idx_iid_t,
                                                           bool,
                                                           bool,
                                                           bool*),
                                   TRI_index_t** dst) {
  TRI_json_t* bv;
  TRI_vector_pointer_t attributes;
  size_t fieldCount;

  if (dst != nullptr) {
    *dst = nullptr;
  }

  // extract fields
  TRI_json_t* fld = ExtractFields(definition, &fieldCount, iid);

  if (fld == nullptr) {
    return TRI_errno();
  }

  // extract the list of fields
  if (fieldCount < 1) {
    LOG_ERROR("ignoring index %llu, need at least one attribute path", (unsigned long long) iid);

    return TRI_set_errno(TRI_ERROR_BAD_PARAMETER);
  }

  // determine if the index is unique or non-unique
  bv = TRI_LookupObjectJson(definition, "unique");

  if (! TRI_IsBooleanJson(bv)) {
    LOG_ERROR("ignoring index %llu, could not determine if unique or non-unique", (unsigned long long) iid);
    return TRI_set_errno(TRI_ERROR_BAD_PARAMETER);
  }

  bool unique = bv->_value._boolean;

  // determine sparsity
  bool sparse = false;

  bv = TRI_LookupObjectJson(definition, "sparse"); 

  if (TRI_IsBooleanJson(bv)) {
    sparse = bv->_value._boolean;
  }
  else {
    // no sparsity information given for index
    // now use pre-2.5 defaults: unique hash indexes were sparse, all other indexes were non-sparse
    bool isHashIndex = false;
    TRI_json_t const* typeJson = TRI_LookupObjectJson(definition, "type");
    if (TRI_IsStringJson(typeJson)) {
      isHashIndex = (strcmp(typeJson->_value._string.data, "hash") == 0);
    }

    if (isHashIndex && unique) {
      sparse = true;
    } 
  }

  // Initialise the vector in which we store the fields on which the hashing
  // will be based.
  TRI_InitVectorPointer(&attributes, TRI_CORE_MEM_ZONE);

  // find fields
  for (size_t j = 0;  j < fieldCount;  ++j) {
    TRI_json_t* fieldStr = static_cast<TRI_json_t*>(TRI_AtVector(&fld->_value._objects, j));

    TRI_PushBackVectorPointer(&attributes, fieldStr->_value._string.data);
  }

  // create the index
  TRI_index_t* idx = creator(document, &attributes, iid, sparse, unique, nullptr);

  if (dst != nullptr) {
    *dst = idx;
  }

  // cleanup
  TRI_DestroyVectorPointer(&attributes);

  if (idx == nullptr) {
    LOG_ERROR("cannot create index %llu in collection '%s'", (unsigned long long) iid, document->_info._name);
    return TRI_errno();
  }

  return TRI_ERROR_NO_ERROR;
}

////////////////////////////////////////////////////////////////////////////////
/// @brief compares pid and name
////////////////////////////////////////////////////////////////////////////////

static int ComparePidName (void const* left, void const* right) {
  pid_name_t const* l = static_cast<pid_name_t const*>(left);
  pid_name_t const* r = static_cast<pid_name_t const*>(right);

  return (int) (l->_pid - r->_pid);
}

// -----------------------------------------------------------------------------
// --SECTION--                                                  public functions
// -----------------------------------------------------------------------------

////////////////////////////////////////////////////////////////////////////////
/// @brief update statistics for a collection
/// note: the write-lock for the collection must be held to call this
////////////////////////////////////////////////////////////////////////////////

void TRI_UpdateRevisionDocumentCollection (TRI_document_collection_t* document,
                                           TRI_voc_rid_t rid,
                                           bool force) {
  if (rid > 0) {
    SetRevision(document, rid, force);
  }
}

////////////////////////////////////////////////////////////////////////////////
/// @brief whether or not a collection is fully collected
////////////////////////////////////////////////////////////////////////////////

bool TRI_IsFullyCollectedDocumentCollection (TRI_document_collection_t* document) {
  TRI_READ_LOCK_DOCUMENTS_INDEXES_PRIMARY_COLLECTION(document);

  int64_t uncollected = document->_uncollectedLogfileEntries;

  TRI_READ_UNLOCK_DOCUMENTS_INDEXES_PRIMARY_COLLECTION(document);

  return (uncollected == 0);
}

////////////////////////////////////////////////////////////////////////////////
/// @brief returns a description of all indexes
///
/// the caller must have read-locked the underlying collection!
////////////////////////////////////////////////////////////////////////////////

TRI_vector_pointer_t* TRI_IndexesDocumentCollection (TRI_document_collection_t* document) {
  TRI_vector_pointer_t* vector = static_cast<TRI_vector_pointer_t*>(TRI_Allocate(TRI_CORE_MEM_ZONE, sizeof(TRI_vector_pointer_t), false));

  if (vector == nullptr) {
    return nullptr;
  }

  TRI_InitVectorPointer(vector, TRI_CORE_MEM_ZONE);

  for (auto idx : document->_allIndexes) {
    TRI_json_t* json = idx->json(idx);

    if (json != nullptr) {
      TRI_PushBackVectorPointer(vector, json);
    }
  }

  return vector;
}

////////////////////////////////////////////////////////////////////////////////
/// @brief drops an index, including index file removal and replication
////////////////////////////////////////////////////////////////////////////////

bool TRI_DropIndexDocumentCollection (TRI_document_collection_t* document,
                                      TRI_idx_iid_t iid,
                                      bool writeMarker) {
  if (iid == 0) {
    // invalid index id or primary index
    return true;
  }

  TRI_index_t* found = nullptr;
  TRI_vocbase_t* vocbase = document->_vocbase;

  TRI_ReadLockReadWriteLock(&vocbase->_inventoryLock);

  // .............................................................................
  // inside write-lock
  // .............................................................................

  TRI_WRITE_LOCK_DOCUMENTS_INDEXES_PRIMARY_COLLECTION(document);

  size_t const n = document->_allIndexes.size();

  for (size_t i = 0;  i < n;  ++i) {
    TRI_index_t* idx = document->_allIndexes[i];

    if (idx->_iid == iid) {
      if (idx->_type == TRI_IDX_TYPE_PRIMARY_INDEX ||
          idx->_type == TRI_IDX_TYPE_EDGE_INDEX) {
        // cannot remove these index types
        break;
      }

      if (idx->removeIndex != nullptr) {
        // notify the index about its removal
        idx->removeIndex(idx, document);
      }
      
      // remove the element
      found = idx;
      document->_allIndexes.erase(document->_allIndexes.begin() + i);
      break;
    }
  }

  if (found != nullptr) {
    RebuildIndexInfo(document);
  }

  TRI_WRITE_UNLOCK_DOCUMENTS_INDEXES_PRIMARY_COLLECTION(document);

  TRI_ReadUnlockReadWriteLock(&vocbase->_inventoryLock);

  // .............................................................................
  // outside write-lock
  // .............................................................................

  if (found != nullptr) {
    bool result = TRI_RemoveIndexFile(document, found);

    TRI_FreeIndex(found);

    if (writeMarker) {
      int res = TRI_ERROR_NO_ERROR;

      try {
        triagens::wal::DropIndexMarker marker(vocbase->_id, document->_info._cid, iid);
        triagens::wal::SlotInfoCopy slotInfo = triagens::wal::LogfileManager::instance()->allocateAndWrite(marker, false);

        if (slotInfo.errorCode != TRI_ERROR_NO_ERROR) {
          THROW_ARANGO_EXCEPTION(slotInfo.errorCode);
        }

        return true;
      }
      catch (triagens::arango::Exception const& ex) {
        res = ex.code();
      }
      catch (...) {
        res = TRI_ERROR_INTERNAL;
      }

      LOG_WARNING("could not save index drop marker in log: %s", TRI_errno_string(res));
    }

    // TODO: what to do here?
    return result;
  }

  return false;
}

////////////////////////////////////////////////////////////////////////////////
/// @brief converts attribute names to lists of pids and names
///
/// In case of an error, all allocated memory in pids and names will be
/// freed.
////////////////////////////////////////////////////////////////////////////////

static int PidNamesByAttributeNames (TRI_vector_pointer_t const* attributes,
                                     TRI_shaper_t* shaper,
                                     TRI_vector_t* pids,
                                     TRI_vector_pointer_t* names,
                                     bool sorted,
                                     bool create) {
  // .............................................................................
  // sorted case
  // .............................................................................

  if (sorted) {
    // combine name and pid
    pid_name_t* pidnames = static_cast<pid_name_t*>(TRI_Allocate(TRI_CORE_MEM_ZONE, sizeof(pid_name_t) * attributes->_length, false));

    if (pidnames == nullptr) {
      LOG_ERROR("out of memory in PidNamesByAttributeNames");
      return TRI_set_errno(TRI_ERROR_OUT_OF_MEMORY);
    }

    for (size_t j = 0;  j < attributes->_length;  ++j) {
      pidnames[j]._name = static_cast<char*>(attributes->_buffer[j]);

      if (create) {
        pidnames[j]._pid = shaper->findOrCreateAttributePathByName(shaper, pidnames[j]._name);
      }
      else {
        pidnames[j]._pid = shaper->lookupAttributePathByName(shaper, pidnames[j]._name);
      }

      if (pidnames[j]._pid == 0) {
        TRI_Free(TRI_CORE_MEM_ZONE, pidnames);

        return TRI_set_errno(TRI_ERROR_ARANGO_ILLEGAL_NAME);
      }
    }

    // sort according to pid
    qsort(pidnames, attributes->_length, sizeof(pid_name_t), ComparePidName);

    // split again
    TRI_InitVector(pids, TRI_CORE_MEM_ZONE, sizeof(TRI_shape_pid_t));
    TRI_InitVectorPointer(names, TRI_CORE_MEM_ZONE);

    for (size_t j = 0;  j < attributes->_length;  ++j) {
      TRI_PushBackVector(pids, &pidnames[j]._pid);
      TRI_PushBackVectorPointer(names, pidnames[j]._name);
    }

    TRI_Free(TRI_CORE_MEM_ZONE, pidnames);
  }

  // .............................................................................
  // unsorted case
  // .............................................................................

  else {
    TRI_InitVector(pids, TRI_CORE_MEM_ZONE, sizeof(TRI_shape_pid_t));
    TRI_InitVectorPointer(names, TRI_CORE_MEM_ZONE);

    for (size_t j = 0;  j < attributes->_length;  ++j) {
      char* name = static_cast<char*>(attributes->_buffer[j]);

      TRI_shape_pid_t pid;
      if (create) {
        pid = shaper->findOrCreateAttributePathByName(shaper, name);
      }
      else {
        pid = shaper->lookupAttributePathByName(shaper, name);
      }

      if (pid == 0) {
        TRI_DestroyVector(pids);
        TRI_DestroyVectorPointer(names);

        return TRI_set_errno(TRI_ERROR_ARANGO_ILLEGAL_NAME);
      }

      TRI_PushBackVector(pids, &pid);
      TRI_PushBackVectorPointer(names, name);
    }
  }

  return TRI_ERROR_NO_ERROR;
}

// -----------------------------------------------------------------------------
// --SECTION--                                                    CAP CONSTRAINT
// -----------------------------------------------------------------------------

// -----------------------------------------------------------------------------
// --SECTION--                                                 private functions
// -----------------------------------------------------------------------------

////////////////////////////////////////////////////////////////////////////////
/// @brief adds a cap constraint to a collection
////////////////////////////////////////////////////////////////////////////////

static TRI_index_t* CreateCapConstraintDocumentCollection (TRI_document_collection_t* document,
                                                           size_t count,
                                                           int64_t size,
                                                           TRI_idx_iid_t iid,
                                                           bool* created) {
  if (created != nullptr) {
    *created = false;
  }

  // check if we already know a cap constraint
  if (document->_capConstraint != nullptr) {
    if (document->_capConstraint->_count == count &&
        document->_capConstraint->_size == size) {
      return &document->_capConstraint->base;
    }
    else {
      TRI_set_errno(TRI_ERROR_ARANGO_CAP_CONSTRAINT_ALREADY_DEFINED);
      return nullptr;
    }
  }

  // create a new index
  TRI_index_t* idx = TRI_CreateCapConstraint(document, iid, count, size);

  if (idx == nullptr) {
    TRI_set_errno(TRI_ERROR_OUT_OF_MEMORY);

    return nullptr;
  }

  // initialises the index with all existing documents
  int res = FillIndex(document, idx);

  if (res != TRI_ERROR_NO_ERROR) {
    TRI_FreeCapConstraint(idx);

    return nullptr;
  }

  // and store index
  res = AddIndex(document, idx);

  if (res != TRI_ERROR_NO_ERROR) {
    TRI_FreeCapConstraint(idx);

    return nullptr;
  }

  auto mvccIndex = new triagens::mvcc::CapConstraint(idx->_iid, document, count, size);
  
  try {
    document->addIndex(mvccIndex);
  }
  catch (...) {
    delete mvccIndex;
    throw;
  }

  {
    triagens::mvcc::TransactionScope transactionScope(document->_vocbase, triagens::mvcc::TransactionScope::NoCollections());

    auto* transaction = transactionScope.transaction();
    auto* transactionCollection = transaction->collection(document->_info._cid);

    mvccIndex->apply(transactionCollection, transaction, false);
  }

  if (created != nullptr) {
    *created = true;
  }

  document->_capConstraint = (TRI_cap_constraint_t*) idx;

  return idx;
}

////////////////////////////////////////////////////////////////////////////////
/// @brief restores an index
////////////////////////////////////////////////////////////////////////////////

static int CapConstraintFromJson (TRI_document_collection_t* document,
                                  TRI_json_t const* definition,
                                  TRI_idx_iid_t iid,
                                  TRI_index_t** dst) {
  if (dst != nullptr) {
    *dst = nullptr;
  }

  TRI_json_t const* val1 = TRI_LookupObjectJson(definition, "size");
  TRI_json_t const* val2 = TRI_LookupObjectJson(definition, "byteSize");

  if (! TRI_IsNumberJson(val1) && ! TRI_IsNumberJson(val2)) {
    LOG_ERROR("ignoring cap constraint %llu, 'size' and 'byteSize' missing",
              (unsigned long long) iid);

    return TRI_set_errno(TRI_ERROR_BAD_PARAMETER);
  }

  size_t count = 0;
  if (TRI_IsNumberJson(val1) && val1->_value._number > 0.0) {
    count = (size_t) val1->_value._number;
  }

  int64_t size = 0;
  if (TRI_IsNumberJson(val2) && val2->_value._number > (double) TRI_CAP_CONSTRAINT_MIN_SIZE) {
    size = (int64_t) val2->_value._number;
  }

  if (count == 0 && size == 0) {
    LOG_ERROR("ignoring cap constraint %llu, 'size' must be at least 1, "
              "or 'byteSize' must be at least "
              TRI_CAP_CONSTRAINT_MIN_SIZE_STR,
              (unsigned long long) iid);

    return TRI_set_errno(TRI_ERROR_BAD_PARAMETER);
  }

  TRI_index_t* idx = CreateCapConstraintDocumentCollection(document, count, size, iid, nullptr);
  if (dst != nullptr) {
    *dst = idx;
  }

  return idx == nullptr ? TRI_errno() : TRI_ERROR_NO_ERROR;
}

// -----------------------------------------------------------------------------
// --SECTION--                                                  public functions
// -----------------------------------------------------------------------------

////////////////////////////////////////////////////////////////////////////////
/// @brief looks up a cap constraint
////////////////////////////////////////////////////////////////////////////////

TRI_index_t* TRI_LookupCapConstraintDocumentCollection (TRI_document_collection_t* document) {
  // check if we already know a cap constraint
  if (document->_capConstraint != nullptr) {
    return &document->_capConstraint->base;
  }

  return nullptr;
}

////////////////////////////////////////////////////////////////////////////////
/// @brief ensures that a cap constraint exists
////////////////////////////////////////////////////////////////////////////////

TRI_index_t* TRI_EnsureCapConstraintDocumentCollection (TRI_document_collection_t* document,
                                                        TRI_idx_iid_t iid,
                                                        size_t count,
                                                        int64_t size,
                                                        bool* created) {
  // .............................................................................
  // inside write-lock
  // .............................................................................

  TRI_ReadLockReadWriteLock(&document->_vocbase->_inventoryLock);

  TRI_WRITE_LOCK_DOCUMENTS_INDEXES_PRIMARY_COLLECTION(document);

  TRI_index_t* idx = CreateCapConstraintDocumentCollection(document, count, size, iid, created);

  if (idx != nullptr) {
    if (created) {
      int res = TRI_SaveIndex(document, idx, true);

      if (res != TRI_ERROR_NO_ERROR) {
        idx = nullptr;
      }
    }
  }

  TRI_WRITE_UNLOCK_DOCUMENTS_INDEXES_PRIMARY_COLLECTION(document);

  // .............................................................................
  // outside write-lock
  // .............................................................................

  TRI_ReadUnlockReadWriteLock(&document->_vocbase->_inventoryLock);

  return idx;
}

// -----------------------------------------------------------------------------
// --SECTION--                                                         GEO INDEX
// -----------------------------------------------------------------------------

// -----------------------------------------------------------------------------
// --SECTION--                                                 private functions
// -----------------------------------------------------------------------------

////////////////////////////////////////////////////////////////////////////////
/// @brief adds a geo index to a collection
////////////////////////////////////////////////////////////////////////////////

static TRI_index_t* CreateGeoIndexDocumentCollection (TRI_document_collection_t* document,
                                                      char const* location,
                                                      char const* latitude,
                                                      char const* longitude,
                                                      bool geoJson,
                                                      TRI_idx_iid_t iid,
                                                      bool* created) {
  TRI_index_t* idx;
  TRI_shape_pid_t lat;
  TRI_shape_pid_t loc;
  TRI_shape_pid_t lon;
  TRI_shaper_t* shaper;
  int res;

  lat = 0;
  lon = 0;
  loc = 0;
  idx = nullptr;

  shaper = document->getShaper();  // ONLY IN INDEX, PROTECTED by RUNTIME

  if (location != nullptr) {
    loc = shaper->findOrCreateAttributePathByName(shaper, location);

    if (loc == 0) {
      TRI_set_errno(TRI_ERROR_OUT_OF_MEMORY);
      return nullptr;
    }
  }

  if (latitude != nullptr) {
    lat = shaper->findOrCreateAttributePathByName(shaper, latitude);

    if (lat == 0) {
      TRI_set_errno(TRI_ERROR_OUT_OF_MEMORY);
      return nullptr;
    }
  }

  if (longitude != nullptr) {
    lon = shaper->findOrCreateAttributePathByName(shaper, longitude);

    if (lon == 0) {
      TRI_set_errno(TRI_ERROR_OUT_OF_MEMORY);
      return nullptr;
    }
  }

  // check, if we know the index
  if (location != nullptr) {
    idx = TRI_LookupGeoIndex1DocumentCollection(document, location, geoJson);
  }
  else if (longitude != nullptr && latitude != nullptr) {
    idx = TRI_LookupGeoIndex2DocumentCollection(document, latitude, longitude);
  }
  else {
    TRI_set_errno(TRI_ERROR_INTERNAL);
    LOG_TRACE("expecting either 'location' or 'latitude' and 'longitude'");
    return nullptr;
  }

  if (idx != nullptr) {
    LOG_TRACE("geo-index already created for location '%s'", location);

    if (created != nullptr) {
      *created = false;
    }

    return idx;
  }

  // create a new index
  if (location != nullptr) {
    idx = TRI_CreateGeo1Index(document, iid, location, loc, geoJson);

    LOG_TRACE("created geo-index for location '%s': %ld",
              location,
              (unsigned long) loc);
  }
  else if (longitude != nullptr && latitude != nullptr) {
    idx = TRI_CreateGeo2Index(document, iid, latitude, lat, longitude, lon);

    LOG_TRACE("created geo-index for location '%s': %ld, %ld",
              location,
              (unsigned long) lat,
              (unsigned long) lon);
  }

  if (idx == nullptr) {
    TRI_set_errno(TRI_ERROR_OUT_OF_MEMORY);
    return nullptr;
  }

  // initialises the index with all existing documents
  res = FillIndex(document, idx);

  if (res != TRI_ERROR_NO_ERROR) {
    TRI_FreeGeoIndex(idx);

    return nullptr;
  }

  // and store index
  res = AddIndex(document, idx);

  if (res != TRI_ERROR_NO_ERROR) {
    TRI_FreeGeoIndex(idx);

    return nullptr;
  }

  triagens::mvcc::Index* mvccIndex;

  if (location != nullptr) {
    std::vector<std::string> fieldsVector{ 
      std::string(location)
    };
    std::vector<TRI_shape_pid_t> pathsVector{ loc };
    mvccIndex = new triagens::mvcc::GeoIndex2(idx->_iid, document, fieldsVector, pathsVector, geoJson);
  }
  else {
    std::vector<std::string> fieldsVector{ 
      std::string(latitude), 
      std::string(longitude) 
    };
    std::vector<TRI_shape_pid_t> pathsVector{ lat, lon };
    mvccIndex = new triagens::mvcc::GeoIndex2(idx->_iid, document, fieldsVector, pathsVector);
  }
  
  try {
    document->addIndex(mvccIndex);
  }
  catch (...) {
    delete mvccIndex;
    throw;
  }

  if (created != nullptr) {
    *created = true;
  }

  return idx;
}

////////////////////////////////////////////////////////////////////////////////
/// @brief restores an index
////////////////////////////////////////////////////////////////////////////////

static int GeoIndexFromJson (TRI_document_collection_t* document,
                             TRI_json_t const* definition,
                             TRI_idx_iid_t iid,
                             TRI_index_t** dst) {
  TRI_index_t* idx;
  TRI_json_t* type;
  TRI_json_t* bv;
  TRI_json_t* fld;
  char const* typeStr;
  size_t fieldCount;

  if (dst != nullptr) {
    *dst = nullptr;
  }

  type = TRI_LookupObjectJson(definition, "type");

  if (! TRI_IsStringJson(type)) {
    return TRI_ERROR_INTERNAL;
  }

  typeStr = type->_value._string.data;

  // extract fields
  fld = ExtractFields(definition, &fieldCount, iid);

  if (fld == nullptr) {
    return TRI_errno();
  }

  // list style
  if (TRI_EqualString(typeStr, "geo1")) {
    // extract geo json
    bool geoJson = false;
    bv = TRI_LookupObjectJson(definition, "geoJson");

    if (TRI_IsBooleanJson(bv)) {
      geoJson = bv->_value._boolean;
    }

    // need just one field
    if (fieldCount == 1) {
      TRI_json_t const* loc = static_cast<TRI_json_t*>(TRI_AtVector(&fld->_value._objects, 0));

      idx = CreateGeoIndexDocumentCollection(document,
                                        loc->_value._string.data,
                                        nullptr,
                                        nullptr,
                                        geoJson,
                                        iid,
                                        nullptr);

      if (dst != nullptr) {
        *dst = idx;
      }

      return idx == nullptr ? TRI_errno() : TRI_ERROR_NO_ERROR;
    }
    else {
      LOG_ERROR("ignoring %s-index %llu, 'fields' must be a list with 1 entries",
                typeStr, (unsigned long long) iid);

      return TRI_set_errno(TRI_ERROR_BAD_PARAMETER);
    }
  }

  // attribute style
  else if (TRI_EqualString(typeStr, "geo2")) {
    if (fieldCount == 2) {
      TRI_json_t const* lat = static_cast<TRI_json_t*>(TRI_AtVector(&fld->_value._objects, 0));
      TRI_json_t const* lon = static_cast<TRI_json_t*>(TRI_AtVector(&fld->_value._objects, 1));

      idx = CreateGeoIndexDocumentCollection(document,
                                             nullptr,
                                             lat->_value._string.data,
                                             lon->_value._string.data,
                                             false,
                                             iid,
                                             nullptr);

      if (dst != nullptr) {
        *dst = idx;
      }

      return idx == nullptr ? TRI_errno() : TRI_ERROR_NO_ERROR;
    }
    else {
      LOG_ERROR("ignoring %s-index %llu, 'fields' must be a list with 2 entries",
                typeStr, (unsigned long long) iid);

      return TRI_set_errno(TRI_ERROR_BAD_PARAMETER);
    }
  }

  else {
    TRI_ASSERT(false);
  }

  return TRI_ERROR_NO_ERROR; // shut the vc++ up
}

// -----------------------------------------------------------------------------
// --SECTION--                                                  public functions
// -----------------------------------------------------------------------------

////////////////////////////////////////////////////////////////////////////////
/// @brief finds a geo index, list style
////////////////////////////////////////////////////////////////////////////////

TRI_index_t* TRI_LookupGeoIndex1DocumentCollection (TRI_document_collection_t* document,
                                                    char const* location,
                                                    bool geoJson) {
  TRI_shaper_t* shaper = document->getShaper();  // ONLY IN INDEX, PROTECTED by RUNTIME

  TRI_shape_pid_t loc = shaper->lookupAttributePathByName(shaper, location);

  if (loc == 0) {
    return nullptr;
  }

  for (auto idx : document->_allIndexes) {
    if (idx->_type == TRI_IDX_TYPE_GEO1_INDEX) {
      TRI_geo_index_t* geo = (TRI_geo_index_t*) idx;

      if (geo->_location != 0 && geo->_location == loc &&
          geo->_geoJson == geoJson) {
        return idx;
      }
    }
  }

  return nullptr;
}

////////////////////////////////////////////////////////////////////////////////
/// @brief finds a geo index, attribute style
////////////////////////////////////////////////////////////////////////////////

TRI_index_t* TRI_LookupGeoIndex2DocumentCollection (TRI_document_collection_t* document,
                                                    char const* latitude,
                                                    char const* longitude) {
  TRI_shaper_t* shaper = document->getShaper();  // ONLY IN INDEX, PROTECTED by RUNTIME

  TRI_shape_pid_t lat = shaper->lookupAttributePathByName(shaper, latitude);
  TRI_shape_pid_t lon = shaper->lookupAttributePathByName(shaper, longitude);

  if (lat == 0 || lon == 0) {
    return nullptr;
  }

  for (auto idx : document->_allIndexes) {
    if (idx->_type == TRI_IDX_TYPE_GEO2_INDEX) {
      TRI_geo_index_t* geo = (TRI_geo_index_t*) idx;

      if (geo->_latitude != 0 &&
          geo->_longitude != 0 &&
          geo->_latitude == lat &&
          geo->_longitude == lon) {
        return idx;
      }
    }
  }

  return nullptr;
}

////////////////////////////////////////////////////////////////////////////////
/// @brief ensures that a geo index exists, list style
////////////////////////////////////////////////////////////////////////////////

TRI_index_t* TRI_EnsureGeoIndex1DocumentCollection (TRI_document_collection_t* document,
                                                    TRI_idx_iid_t iid,
                                                    char const* location,
                                                    bool geoJson,
                                                    bool* created) {
  TRI_ReadLockReadWriteLock(&document->_vocbase->_inventoryLock);

  // .............................................................................
  // inside write-lock
  // .............................................................................

  TRI_WRITE_LOCK_DOCUMENTS_INDEXES_PRIMARY_COLLECTION(document);

  TRI_index_t* idx = CreateGeoIndexDocumentCollection(document, location, nullptr, nullptr, geoJson, iid, created);

  if (idx != nullptr) {
    if (created) {
      int res = TRI_SaveIndex(document, idx, true);

      if (res != TRI_ERROR_NO_ERROR) {
        idx = nullptr;
      }
    }
  }

  TRI_WRITE_UNLOCK_DOCUMENTS_INDEXES_PRIMARY_COLLECTION(document);

  // .............................................................................
  // outside write-lock
  // .............................................................................

  TRI_ReadUnlockReadWriteLock(&document->_vocbase->_inventoryLock);

  return idx;
}

////////////////////////////////////////////////////////////////////////////////
/// @brief ensures that a geo index exists, attribute style
////////////////////////////////////////////////////////////////////////////////

TRI_index_t* TRI_EnsureGeoIndex2DocumentCollection (TRI_document_collection_t* document,
                                                    TRI_idx_iid_t iid,
                                                    char const* latitude,
                                                    char const* longitude,
                                                    bool* created) {
  TRI_ReadLockReadWriteLock(&document->_vocbase->_inventoryLock);

  // .............................................................................
  // inside write-lock
  // .............................................................................

  TRI_WRITE_LOCK_DOCUMENTS_INDEXES_PRIMARY_COLLECTION(document);

  TRI_index_t* idx = CreateGeoIndexDocumentCollection(document, nullptr, latitude, longitude, false, iid, created);

  if (idx != nullptr) {
    if (created) {
      int res = TRI_SaveIndex(document, idx, true);

      if (res != TRI_ERROR_NO_ERROR) {
        idx = nullptr;
      }
    }
  }

  TRI_WRITE_UNLOCK_DOCUMENTS_INDEXES_PRIMARY_COLLECTION(document);

  // .............................................................................
  // outside write-lock
  // .............................................................................

  TRI_ReadUnlockReadWriteLock(&document->_vocbase->_inventoryLock);

  return idx;
}

// -----------------------------------------------------------------------------
// --SECTION--                                                        HASH INDEX
// -----------------------------------------------------------------------------

// -----------------------------------------------------------------------------
// --SECTION--                                                 private functions
// -----------------------------------------------------------------------------

////////////////////////////////////////////////////////////////////////////////
/// @brief adds a hash index to the collection
////////////////////////////////////////////////////////////////////////////////

static TRI_index_t* CreateHashIndexDocumentCollection (TRI_document_collection_t* document,
                                                       TRI_vector_pointer_t const* attributes,
                                                       TRI_idx_iid_t iid,
                                                       bool sparse,
                                                       bool unique,
                                                       bool* created) {
  TRI_vector_pointer_t fields;
  TRI_vector_t paths;

  // determine the sorted shape ids for the attributes
  int res = PidNamesByAttributeNames(attributes,
                                     document->getShaper(),  // ONLY IN INDEX, PROTECTED by RUNTIME
                                     &paths,
                                     &fields,
                                     true,
                                     true);

  if (res != TRI_ERROR_NO_ERROR) {
    if (created != nullptr) {
      *created = false;
    }

    return nullptr;
  }

  // ...........................................................................
  // Attempt to find an existing index which matches the attributes above.
  // If a suitable index is found, return that one otherwise we need to create
  // a new one.
  // ...........................................................................

  int sparsity = sparse ? 1 : 0;
  TRI_index_t* idx = LookupPathIndexDocumentCollection(document, &paths, TRI_IDX_TYPE_HASH_INDEX, sparsity, unique, false);

  if (idx != nullptr) {
    TRI_DestroyVector(&paths);
    TRI_DestroyVectorPointer(&fields);
    LOG_TRACE("hash-index already created");

    if (created != nullptr) {
      *created = false;
    }

    return idx;
  }

  std::vector<std::string> fieldsVector;
  fieldsVector.reserve(fields._length);
  for (size_t i = 0; i < fields._length; ++i) {
    fieldsVector.push_back(std::string(static_cast<char const*>(fields._buffer[i])));
  }

  std::vector<TRI_shape_pid_t> pathsVector;
  pathsVector.reserve(paths._length);
  for (size_t i = 0; i < paths._length; ++i) {
    TRI_shape_pid_t* p = reinterpret_cast<TRI_shape_pid_t*>(TRI_AtVector(&paths, i));
    pathsVector.push_back(*p);
  }

  // create the hash index. we'll provide it with the current number of documents
  // in the collection so the index can do a sensible memory preallocation
  idx = TRI_CreateHashIndex(document,
                            iid,
                            &fields,
                            &paths,
                            sparse,
                            unique);

  if (idx == nullptr) {
    TRI_DestroyVector(&paths);
    TRI_DestroyVectorPointer(&fields);
    TRI_set_errno(TRI_ERROR_OUT_OF_MEMORY);
    return nullptr;
  }

  // release memory allocated to vector
  TRI_DestroyVector(&paths);
  TRI_DestroyVectorPointer(&fields);

  // initialises the index with all existing documents
  res = FillIndex(document, idx);

  if (res != TRI_ERROR_NO_ERROR) {
    TRI_FreeHashIndex(idx);
    TRI_set_errno(res);

    return nullptr;
  }
    
    
  // store index and return
  res = AddIndex(document, idx);

  if (res != TRI_ERROR_NO_ERROR) {
    TRI_FreeHashIndex(idx);

    return nullptr;
  }
  
  
  auto mvccIndex = new triagens::mvcc::HashIndex(idx->_iid, document, fieldsVector, pathsVector, unique, sparse);
  
  try {
    document->addIndex(mvccIndex);
  }
  catch (...) {
    delete mvccIndex;
    throw;
  }

  if (created != nullptr) {
    *created = true;
  }

  return idx;
}

////////////////////////////////////////////////////////////////////////////////
/// @brief restores an index
////////////////////////////////////////////////////////////////////////////////

static int HashIndexFromJson (TRI_document_collection_t* document,
                              TRI_json_t const* definition,
                              TRI_idx_iid_t iid,
                              TRI_index_t** dst) {
  return PathBasedIndexFromJson(document, definition, iid, CreateHashIndexDocumentCollection, dst);
}

// -----------------------------------------------------------------------------
// --SECTION--                                                  public functions
// -----------------------------------------------------------------------------

////////////////////////////////////////////////////////////////////////////////
/// @brief finds a hash index (unique or non-unique)
/// the index lock must be held when calling this function
////////////////////////////////////////////////////////////////////////////////

TRI_index_t* TRI_LookupHashIndexDocumentCollection (TRI_document_collection_t* document,
                                                    TRI_vector_pointer_t const* attributes,
                                                    int sparsity,
                                                    bool unique) {
  TRI_vector_pointer_t fields;
  TRI_vector_t paths;

  // determine the sorted shape ids for the attributes
  int res = PidNamesByAttributeNames(attributes,
                                     document->getShaper(),  // ONLY IN INDEX, PROTECTED by RUNTIME
                                     &paths,
                                     &fields,
                                     true,
                                     false);

  if (res != TRI_ERROR_NO_ERROR) {
    return nullptr;
  }

  TRI_index_t* idx = LookupPathIndexDocumentCollection(document, &paths, TRI_IDX_TYPE_HASH_INDEX, sparsity, unique, true);

  // release memory allocated to vector
  TRI_DestroyVector(&paths);
  TRI_DestroyVectorPointer(&fields);

  return idx;
}

////////////////////////////////////////////////////////////////////////////////
/// @brief ensures that a hash index exists
////////////////////////////////////////////////////////////////////////////////

TRI_index_t* TRI_EnsureHashIndexDocumentCollection (TRI_document_collection_t* document,
                                                    TRI_idx_iid_t iid,
                                                    TRI_vector_pointer_t const* attributes,
                                                    bool sparse,
                                                    bool unique,
                                                    bool* created) {
  TRI_ReadLockReadWriteLock(&document->_vocbase->_inventoryLock);

  // .............................................................................
  // inside write-lock
  // .............................................................................

  TRI_WRITE_LOCK_DOCUMENTS_INDEXES_PRIMARY_COLLECTION(document);

  // given the list of attributes (as strings)
  TRI_index_t* idx = CreateHashIndexDocumentCollection(document, attributes, iid, sparse, unique, created);

  if (idx != nullptr) {
    if (created) {
      int res = TRI_SaveIndex(document, idx, true);

      if (res != TRI_ERROR_NO_ERROR) {
        idx = nullptr;
      }
    }
  }

  TRI_WRITE_UNLOCK_DOCUMENTS_INDEXES_PRIMARY_COLLECTION(document);

  // .............................................................................
  // outside write-lock
  // .............................................................................

  TRI_ReadUnlockReadWriteLock(&document->_vocbase->_inventoryLock);

  return idx;
}

// -----------------------------------------------------------------------------
// --SECTION--                                                    SKIPLIST INDEX
// -----------------------------------------------------------------------------

// -----------------------------------------------------------------------------
// --SECTION--                                                 private functions
// -----------------------------------------------------------------------------

////////////////////////////////////////////////////////////////////////////////
/// @brief adds a skiplist index to the collection
////////////////////////////////////////////////////////////////////////////////

static TRI_index_t* CreateSkiplistIndexDocumentCollection (TRI_document_collection_t* document,
                                                           TRI_vector_pointer_t const* attributes,
                                                           TRI_idx_iid_t iid,
                                                           bool sparse,
                                                           bool unique,
                                                           bool* created) {
  TRI_vector_pointer_t fields;
  TRI_vector_t paths;
  
  int res = PidNamesByAttributeNames(attributes,
                                     document->getShaper(),  // ONLY IN INDEX, PROTECTED by RUNTIME
                                     &paths,
                                     &fields,
                                     false,
                                     true);

  if (res != TRI_ERROR_NO_ERROR) {
    if (created != nullptr) {
      *created = false;
    }

    return nullptr;
  }

  // ...........................................................................
  // Attempt to find an existing index which matches the attributes above.
  // If a suitable index is found, return that one otherwise we need to create
  // a new one.
  // ...........................................................................

  int sparsity = sparse ? 1 : 0;
  TRI_index_t* idx = LookupPathIndexDocumentCollection(document, &paths, TRI_IDX_TYPE_SKIPLIST_INDEX, sparsity, unique, false);

  if (idx != nullptr) {
    TRI_DestroyVector(&paths);
    TRI_DestroyVectorPointer(&fields);
    LOG_TRACE("skiplist-index already created");

    if (created != nullptr) {
      *created = false;
    }

    return idx;
  }
  
  std::vector<std::string> fieldsVector;
  fieldsVector.reserve(fields._length);
  for (size_t i = 0; i < fields._length; ++i) {
    fieldsVector.push_back(std::string(static_cast<char const*>(fields._buffer[i])));
  }

  std::vector<TRI_shape_pid_t> pathsVector;
  pathsVector.reserve(paths._length);
  for (size_t i = 0; i < paths._length; ++i) {
    TRI_shape_pid_t* p = reinterpret_cast<TRI_shape_pid_t*>(TRI_AtVector(&paths, i));
    pathsVector.push_back(*p);
  }


  // Create the skiplist index
  idx = TRI_CreateSkiplistIndex(document, iid, &fields, &paths, sparse, unique);

  if (idx == nullptr) {
    TRI_set_errno(TRI_ERROR_OUT_OF_MEMORY);
    return nullptr;
  }

  // release memory allocated to vector
  TRI_DestroyVector(&paths);
  TRI_DestroyVectorPointer(&fields);

  // initialises the index with all existing documents
  res = FillIndex(document, idx);

  if (res != TRI_ERROR_NO_ERROR) {
    TRI_FreeSkiplistIndex(idx);

    TRI_set_errno(res);
    return nullptr;
  }

  // store index and return
  res = AddIndex(document, idx);

  if (res != TRI_ERROR_NO_ERROR) {
    TRI_FreeSkiplistIndex(idx);

    return nullptr;
  }
  
  auto mvccIndex = new triagens::mvcc::SkiplistIndex2(idx->_iid, document, fieldsVector, pathsVector, unique, sparse);
  
  try {
    document->addIndex(mvccIndex);
  }
  catch (...) {
    delete mvccIndex;
    throw;
  }

  if (created != nullptr) {
    *created = true;
  }

  return idx;
}

////////////////////////////////////////////////////////////////////////////////
/// @brief restores an index
////////////////////////////////////////////////////////////////////////////////

static int SkiplistIndexFromJson (TRI_document_collection_t* document,
                                  TRI_json_t const* definition,
                                  TRI_idx_iid_t iid,
                                  TRI_index_t** dst) {
  return PathBasedIndexFromJson(document, definition, iid, CreateSkiplistIndexDocumentCollection, dst);
}

// -----------------------------------------------------------------------------
// --SECTION--                                                  public functions
// -----------------------------------------------------------------------------

////////////////////////////////////////////////////////////////////////////////
/// @brief finds a skiplist index (unique or non-unique)
/// the index lock must be held when calling this function
////////////////////////////////////////////////////////////////////////////////

TRI_index_t* TRI_LookupSkiplistIndexDocumentCollection (TRI_document_collection_t* document,
                                                        TRI_vector_pointer_t const* attributes,
                                                        int sparsity,
                                                        bool unique) {
  TRI_vector_pointer_t fields;
  TRI_vector_t paths;

  // determine the unsorted shape ids for the attributes
  int res = PidNamesByAttributeNames(attributes,
                                     document->getShaper(),  // ONLY IN INDEX, PROTECTED by RUNTIME
                                     &paths,
                                     &fields,
                                     false,
                                     false);

  if (res != TRI_ERROR_NO_ERROR) {
    return nullptr;
  }

  TRI_index_t* idx = LookupPathIndexDocumentCollection(document, &paths, TRI_IDX_TYPE_SKIPLIST_INDEX, sparsity, unique, true);

  // release memory allocated to vector
  TRI_DestroyVector(&paths);
  TRI_DestroyVectorPointer(&fields);

  return idx;
}

////////////////////////////////////////////////////////////////////////////////
/// @brief ensures that a skiplist index exists
////////////////////////////////////////////////////////////////////////////////

TRI_index_t* TRI_EnsureSkiplistIndexDocumentCollection (TRI_document_collection_t* document,
                                                        TRI_idx_iid_t iid,
                                                        TRI_vector_pointer_t const* attributes,
                                                        bool sparse,
                                                        bool unique,
                                                        bool* created) {
  TRI_ReadLockReadWriteLock(&document->_vocbase->_inventoryLock);

  // .............................................................................
  // inside write-lock the collection
  // .............................................................................

  TRI_WRITE_LOCK_DOCUMENTS_INDEXES_PRIMARY_COLLECTION(document);

  TRI_index_t* idx = CreateSkiplistIndexDocumentCollection(document, attributes, iid, sparse, unique, created);

  if (idx != nullptr) {
    if (created) {
      int res = TRI_SaveIndex(document, idx, true);

      if (res != TRI_ERROR_NO_ERROR) {
        idx = nullptr;
      }
    }
  }

  TRI_WRITE_UNLOCK_DOCUMENTS_INDEXES_PRIMARY_COLLECTION(document);

  // .............................................................................
  // outside write-lock
  // .............................................................................

  TRI_ReadUnlockReadWriteLock(&document->_vocbase->_inventoryLock);

  return idx;
}

// -----------------------------------------------------------------------------
// --SECTION--                                                    FULLTEXT INDEX
// -----------------------------------------------------------------------------

// -----------------------------------------------------------------------------
// --SECTION--                                                 private functions
// -----------------------------------------------------------------------------

static TRI_index_t* LookupFulltextIndexDocumentCollection (TRI_document_collection_t* document,
                                                           char const* attributeName,
                                                           bool indexSubstrings,
                                                           int minWordLength) {
  TRI_ASSERT(attributeName != nullptr);

  for (auto idx : document->_allIndexes) {
    if (idx->_type == TRI_IDX_TYPE_FULLTEXT_INDEX) {
      TRI_fulltext_index_t* fulltext = (TRI_fulltext_index_t*) idx;

      // 2013-01-17: deactivated substring indexing
      // if (fulltext->_indexSubstrings != indexSubstrings) {
      //   continue;
      // }

      if (fulltext->_minWordLength != minWordLength) {
        continue;
      }

      if (fulltext->base._fields._length != 1) {
        continue;
      }

      char* fieldName = (char*) fulltext->base._fields._buffer[0];

      if (fieldName != nullptr && TRI_EqualString(fieldName, attributeName)) {
        return idx;
      }
    }
  }

  return nullptr;
}

////////////////////////////////////////////////////////////////////////////////
/// @brief adds a fulltext index to the collection
////////////////////////////////////////////////////////////////////////////////

static TRI_index_t* CreateFulltextIndexDocumentCollection (TRI_document_collection_t* document,
                                                           char const* attributeName,
                                                           bool indexSubstrings,
                                                           int minWordLength,
                                                           TRI_idx_iid_t iid,
                                                           bool* created) {
  // ...........................................................................
  // Attempt to find an existing index with the same attribute
  // If a suitable index is found, return that one otherwise we need to create
  // a new one.
  // ...........................................................................

  TRI_index_t* idx = LookupFulltextIndexDocumentCollection(document, attributeName, indexSubstrings, minWordLength);

  if (idx != nullptr) {
    LOG_TRACE("fulltext-index already created");

    if (created != nullptr) {
      *created = false;
    }
    return idx;
  }

  // Create the fulltext index
  idx = TRI_CreateFulltextIndex(document, iid, attributeName, indexSubstrings, minWordLength);

  if (idx == nullptr) {
    TRI_set_errno(TRI_ERROR_OUT_OF_MEMORY);
    return nullptr;
  }

  // initialises the index with all existing documents
  int res = FillIndex(document, idx);

  if (res != TRI_ERROR_NO_ERROR) {
    TRI_FreeFulltextIndex(idx);

    return nullptr;
  }

  // store index and return
  res = AddIndex(document, idx);

  if (res != TRI_ERROR_NO_ERROR) {
    TRI_FreeFulltextIndex(idx);

    return nullptr;
  }


  std::vector<std::string> fieldsVector{ std::string(attributeName) };
  auto mvccIndex = new triagens::mvcc::FulltextIndex(idx->_iid, document, fieldsVector, minWordLength);
  
  try {
    document->addIndex(mvccIndex);
  }
  catch (...) {
    delete mvccIndex;
    throw;
  }

  if (created != nullptr) {
    *created = true;
  }

  return idx;
}

////////////////////////////////////////////////////////////////////////////////
/// @brief restores an index
////////////////////////////////////////////////////////////////////////////////

static int FulltextIndexFromJson (TRI_document_collection_t* document,
                                  TRI_json_t const* definition,
                                  TRI_idx_iid_t iid,
                                  TRI_index_t** dst) {
  if (dst != nullptr) {
    *dst = nullptr;
  }

  // extract fields
  size_t fieldCount;
  TRI_json_t* fld = ExtractFields(definition, &fieldCount, iid);

  if (fld == nullptr) {
    return TRI_errno();
  }

  // extract the list of fields
  if (fieldCount != 1) {
    LOG_ERROR("ignoring index %llu, has an invalid number of attributes", (unsigned long long) iid);

    return TRI_set_errno(TRI_ERROR_BAD_PARAMETER);
  }

  TRI_json_t const* attribute = static_cast<TRI_json_t const*>(TRI_AtVector(&fld->_value._objects, 0));

  if (! TRI_IsStringJson(attribute)) {
    return TRI_set_errno(TRI_ERROR_BAD_PARAMETER);
  }

  char* attributeName = attribute->_value._string.data;

  // 2013-01-17: deactivated substring indexing
  // indexSubstrings = TRI_LookupObjectJson(definition, "indexSubstrings");

  int minWordLengthValue = TRI_FULLTEXT_MIN_WORD_LENGTH_DEFAULT;
  TRI_json_t const* minWordLength = TRI_LookupObjectJson(definition, "minLength");

  if (minWordLength != nullptr && minWordLength->_type == TRI_JSON_NUMBER) {
    minWordLengthValue = (int) minWordLength->_value._number;
  }

  // create the index
  TRI_index_t* idx = LookupFulltextIndexDocumentCollection(document, attributeName, false, minWordLengthValue);

  if (idx == nullptr) {
    bool created;
    idx = CreateFulltextIndexDocumentCollection(document, attributeName, false, minWordLengthValue, iid, &created);
  }

  if (dst != nullptr) {
    *dst = idx;
  }

  if (idx == nullptr) {
    LOG_ERROR("cannot create fulltext index %llu", (unsigned long long) iid);
    return TRI_errno();
  }

  return TRI_ERROR_NO_ERROR;
}

// -----------------------------------------------------------------------------
// --SECTION--                                                  public functions
// -----------------------------------------------------------------------------

////////////////////////////////////////////////////////////////////////////////
/// @brief finds a fulltext index (unique or non-unique)
/// the index lock must be held when calling this function
////////////////////////////////////////////////////////////////////////////////

TRI_index_t* TRI_LookupFulltextIndexDocumentCollection (TRI_document_collection_t* document,
                                                        char const* attributeName,
                                                        bool indexSubstrings,
                                                        int minWordLength) {
  return LookupFulltextIndexDocumentCollection(document, attributeName, indexSubstrings, minWordLength);
}

////////////////////////////////////////////////////////////////////////////////
/// @brief ensures that a fulltext index exists
////////////////////////////////////////////////////////////////////////////////

TRI_index_t* TRI_EnsureFulltextIndexDocumentCollection (TRI_document_collection_t* document,
                                                        TRI_idx_iid_t iid,
                                                        char const* attributeName,
                                                        bool indexSubstrings,
                                                        int minWordLength,
                                                        bool* created) {
  TRI_ReadLockReadWriteLock(&document->_vocbase->_inventoryLock);

  // .............................................................................
  // inside write-lock the collection
  // .............................................................................

  TRI_WRITE_LOCK_DOCUMENTS_INDEXES_PRIMARY_COLLECTION(document);

  TRI_index_t* idx = CreateFulltextIndexDocumentCollection(document, attributeName, indexSubstrings, minWordLength, iid, created);

  if (idx != nullptr) {
    if (created) {
      int res = TRI_SaveIndex(document, idx, true);

      if (res != TRI_ERROR_NO_ERROR) {
        idx = nullptr;
      }
    }
  }

  TRI_WRITE_UNLOCK_DOCUMENTS_INDEXES_PRIMARY_COLLECTION(document);

  // .............................................................................
  // outside write-lock
  // .............................................................................

  TRI_ReadUnlockReadWriteLock(&document->_vocbase->_inventoryLock);

  return idx;
}

// -----------------------------------------------------------------------------
// --SECTION--                                           SELECT BY EXAMPLE QUERY
// -----------------------------------------------------------------------------

// -----------------------------------------------------------------------------
// --SECTION--                                                 private functions
// -----------------------------------------------------------------------------

////////////////////////////////////////////////////////////////////////////////
/// @brief checks for match of an example
////////////////////////////////////////////////////////////////////////////////

static bool IsExampleMatch (TRI_transaction_collection_t*,
                            TRI_shaper_t* shaper,
                            TRI_doc_mptr_t const* doc,
                            size_t len,
                            TRI_shape_pid_t* pids,
                            TRI_shaped_json_t** values) {
  // The first argument is only there to make the compiler check that
  // a transaction is ongoing. We need this to verify the protection
  // of master pointer and data pointer access.
  TRI_shaped_json_t document;
  TRI_shaped_json_t result;
  TRI_shape_t const* shape;

  TRI_EXTRACT_SHAPED_JSON_MARKER(document, doc->getDataPtr());  // PROTECTED by trx coming from above

  for (size_t i = 0;  i < len;  ++i) {
    TRI_shaped_json_t* example = values[i];

    bool ok = TRI_ExtractShapedJsonVocShaper(shaper,
                                             &document,
                                             example->_sid,
                                             pids[i],
                                             &result,
                                             &shape);

    if (! ok || shape == nullptr) {
      return false;
    }

    if (result._data.length != example->_data.length) {
      // suppress excessive log spam
      // LOG_TRACE("expecting length %lu, got length %lu for path %lu",
      //           (unsigned long) result._data.length,
      //           (unsigned long) example->_data.length,
      //           (unsigned long) pids[i]);

      return false;
    }

    if (memcmp(result._data.data, example->_data.data, example->_data.length) != 0) {
      // suppress excessive log spam
      // LOG_TRACE("data mismatch at path %lu", (unsigned long) pids[i]);
      return false;
    }
  }

  return true;
}

// -----------------------------------------------------------------------------
// --SECTION--                                                  public functions
// -----------------------------------------------------------------------------

////////////////////////////////////////////////////////////////////////////////
/// @brief executes a select-by-example query
////////////////////////////////////////////////////////////////////////////////

std::vector<TRI_doc_mptr_copy_t> TRI_SelectByExample (
                          TRI_transaction_collection_t* trxCollection,
                          size_t length,
                          TRI_shape_pid_t* pids,
                          TRI_shaped_json_t** values) {

  TRI_document_collection_t* document = trxCollection->_collection->_collection;

  TRI_shaper_t* shaper = document->getShaper();  // PROTECTED by trx in trxCollection

  // use filtered to hold copies of the master pointer
  std::vector<TRI_doc_mptr_copy_t> filtered;

  // do a full scan
  TRI_doc_mptr_t** ptr = (TRI_doc_mptr_t**) (document->_primaryIndex._table);
  TRI_doc_mptr_t** end = (TRI_doc_mptr_t**) ptr + document->_primaryIndex._nrAlloc;

  for (;  ptr < end;  ++ptr) {
    if (*ptr != nullptr &&
        IsExampleMatch(trxCollection, shaper, *ptr, length, pids, values)) {
      filtered.push_back(**ptr);
    }
  }
  return filtered;
}

////////////////////////////////////////////////////////////////////////////////
/// @brief deletes a document given by a master pointer
////////////////////////////////////////////////////////////////////////////////

int TRI_DeleteDocumentDocumentCollection (TRI_transaction_collection_t* trxCollection,
                                          TRI_doc_update_policy_t const* policy,
                                          TRI_doc_mptr_t* doc) {
  return TRI_RemoveShapedJsonDocumentCollection(trxCollection,
                                                (const TRI_voc_key_t) TRI_EXTRACT_MARKER_KEY(doc),
                                                0,
                                                nullptr,
                                                policy,
                                                false,
                                                false);  // PROTECTED by trx in trxCollection
}

////////////////////////////////////////////////////////////////////////////////
/// @brief rotate the current journal of the collection
/// use this for testing only
////////////////////////////////////////////////////////////////////////////////

int TRI_RotateJournalDocumentCollection (TRI_document_collection_t* document) {
  int res = TRI_ERROR_ARANGO_NO_JOURNAL;

  TRI_LOCK_JOURNAL_ENTRIES_DOC_COLLECTION(document);

  if (document->_state == TRI_COL_STATE_WRITE) {
    size_t const n = document->_journals._length;

    if (n > 0) {
      TRI_ASSERT(document->_journals._buffer[0] != nullptr);
      TRI_CloseDatafileDocumentCollection(document, 0, false);

      res = TRI_ERROR_NO_ERROR;
    }
  }

  TRI_UNLOCK_JOURNAL_ENTRIES_DOC_COLLECTION(document);

  return res;
}

// -----------------------------------------------------------------------------
// --SECTION--                                                      CRUD methods
// -----------------------------------------------------------------------------

////////////////////////////////////////////////////////////////////////////////
/// @brief reads an element from the document collection
////////////////////////////////////////////////////////////////////////////////

int TRI_ReadShapedJsonDocumentCollection (TRI_transaction_collection_t* trxCollection,
                                          const TRI_voc_key_t key,
                                          TRI_doc_mptr_copy_t* mptr,
                                          bool lock) {
  TRI_ASSERT(mptr != nullptr);
  mptr->setDataPtr(nullptr);  // PROTECTED by trx in trxCollection

  {
    TRI_IF_FAILURE("ReadDocumentNoLock") {
      // test what happens if no lock can be acquired
      return TRI_ERROR_DEBUG;
    }

    TRI_IF_FAILURE("ReadDocumentNoLockExcept") {
      THROW_ARANGO_EXCEPTION(TRI_ERROR_DEBUG);
    }


    TRI_document_collection_t* document = trxCollection->_collection->_collection;
    triagens::arango::CollectionReadLocker collectionLocker(document, lock);

    TRI_doc_mptr_t* header;
    int res = LookupDocument(document, key, nullptr, header);

    if (res != TRI_ERROR_NO_ERROR) {
      return res;
    }

    // we found a document, now copy it over
    *mptr = *header;
  }

  TRI_ASSERT(mptr->getDataPtr() != nullptr);  // PROTECTED by trx in trxCollection
  TRI_ASSERT(mptr->_rid > 0);

  return TRI_ERROR_NO_ERROR;
}

////////////////////////////////////////////////////////////////////////////////
/// @brief removes a shaped-json document (or edge)
////////////////////////////////////////////////////////////////////////////////

int TRI_RemoveShapedJsonDocumentCollection (TRI_transaction_collection_t* trxCollection,
                                            TRI_voc_key_t key,
                                            TRI_voc_rid_t rid,
                                            triagens::wal::Marker* marker,
                                            TRI_doc_update_policy_t const* policy,
                                            bool lock,
                                            bool forceSync) {
  bool const freeMarker = (marker == nullptr);
  rid = GetRevisionId(rid);

  TRI_ASSERT(key != nullptr);

  TRI_document_collection_t* document = trxCollection->_collection->_collection;

  TRI_IF_FAILURE("RemoveDocumentNoMarker") {
    // test what happens when no marker can be created
    return TRI_ERROR_DEBUG;
  }

  TRI_IF_FAILURE("RemoveDocumentNoMarkerExcept") {
    // test what happens if no marker can be created
    THROW_ARANGO_EXCEPTION(TRI_ERROR_DEBUG);
  }

  if (marker == nullptr) {
    marker = new triagens::wal::RemoveMarker(document->_vocbase->_id,
                                             document->_info._cid,
                                             rid,
                                             TRI_MarkerIdTransaction(trxCollection->_transaction),
                                             std::string(key));

  }

  TRI_ASSERT(marker != nullptr);

  TRI_doc_mptr_t* header;
  int res;
  TRI_voc_tick_t markerTick = 0;
  {
    TRI_IF_FAILURE("RemoveDocumentNoLock") {
      // test what happens if no lock can be acquired
      if (freeMarker) {
        delete marker;
      }
      return TRI_ERROR_DEBUG;
    }

    triagens::arango::CollectionWriteLocker collectionLocker(document, lock);

    triagens::wal::DocumentOperation operation(marker, freeMarker, trxCollection, TRI_VOC_DOCUMENT_OPERATION_REMOVE, rid);

    res = LookupDocument(document, key, policy, header);

    if (res != TRI_ERROR_NO_ERROR) {
      return res;
    }

    // we found a document to remove
    TRI_ASSERT(header != nullptr);
    operation.header = header;
    operation.init();

    // delete from indexes
    res = DeleteSecondaryIndexes(document, header, false);

    if (res != TRI_ERROR_NO_ERROR) {
      InsertSecondaryIndexes(document, header, true);
      return res;
    }

    res = DeletePrimaryIndex(document, header, false);

    if (res != TRI_ERROR_NO_ERROR) {
      InsertSecondaryIndexes(document, header, true);
      return res;
    }

    operation.indexed();

    document->_headersPtr->unlink(header);  // PROTECTED by trx in trxCollection
    document->_numberDocuments--;

    TRI_IF_FAILURE("RemoveDocumentNoOperation") {
      return TRI_ERROR_DEBUG;
    }

    TRI_IF_FAILURE("RemoveDocumentNoOperationExcept") {
      THROW_ARANGO_EXCEPTION(TRI_ERROR_DEBUG);
    }

    res = TRI_AddOperationTransaction(operation, forceSync);
    
    if (res != TRI_ERROR_NO_ERROR) {
      operation.revert();
    }
    else if (forceSync) {
      markerTick = operation.tick;
    }
  }

  if (markerTick > 0) {
    // need to wait for tick, outside the lock
    triagens::wal::LogfileManager::instance()->slots()->waitForTick(markerTick);
  }

  return res;
}

////////////////////////////////////////////////////////////////////////////////
/// @brief insert a shaped-json document (or edge)
/// note: key might be NULL. in this case, a key is auto-generated
////////////////////////////////////////////////////////////////////////////////

int TRI_InsertShapedJsonDocumentCollection (TRI_transaction_collection_t* trxCollection,
                                            const TRI_voc_key_t key,
                                            TRI_voc_rid_t rid,
                                            triagens::wal::Marker* marker,
                                            TRI_doc_mptr_copy_t* mptr,
                                            TRI_shaped_json_t const* shaped,
                                            TRI_document_edge_t const* edge,
                                            bool lock,
                                            bool forceSync,
                                            bool isRestore) {
  
  bool const freeMarker = (marker == nullptr);

  TRI_ASSERT(mptr != nullptr);
  mptr->setDataPtr(nullptr);  // PROTECTED by trx in trxCollection

  rid = GetRevisionId(rid);
  TRI_voc_tick_t tick = static_cast<TRI_voc_tick_t>(rid);

  TRI_document_collection_t* document = trxCollection->_collection->_collection;
  //TRI_ASSERT_EXPENSIVE(lock || TRI_IsLockedCollectionTransaction(trxCollection, TRI_TRANSACTION_WRITE, 0));

  std::string keyString;

  if (key == nullptr) {
    // no key specified, now generate a new one
    keyString.assign(document->_keyGenerator->generate(tick));

    if (keyString.empty()) {
      return TRI_ERROR_ARANGO_OUT_OF_KEYS;
    }
  }
  else {
    // key was specified, now validate it
    int res = document->_keyGenerator->validate(key, isRestore);

    if (res != TRI_ERROR_NO_ERROR) {
      return res;
    }

    keyString = key;
  }

  uint64_t const hash = triagens::mvcc::PrimaryIndex::hashKeyString(keyString.c_str(), keyString.size());


  int res = TRI_ERROR_NO_ERROR;

  if (marker == nullptr) {
    res = CreateMarkerNoLegend(marker, document, rid, trxCollection, keyString, shaped, edge);
  
    if (res != TRI_ERROR_NO_ERROR) {
      if (marker != nullptr) {
        // avoid memleak
        delete marker;
      }

      return res;
    }
  }

  TRI_ASSERT(marker != nullptr);

  TRI_voc_tick_t markerTick = 0;
  // now insert into indexes
  {
    TRI_IF_FAILURE("InsertDocumentNoLock") {
      // test what happens if no lock can be acquired
      
      if (freeMarker) {
        delete marker;
      }

      return TRI_ERROR_DEBUG;
    }

    triagens::arango::CollectionWriteLocker collectionLocker(document, lock);

    triagens::wal::DocumentOperation operation(marker, freeMarker, trxCollection, TRI_VOC_DOCUMENT_OPERATION_INSERT, rid);

    TRI_IF_FAILURE("InsertDocumentNoHeader") {
      // test what happens if no header can be acquired
      return TRI_ERROR_DEBUG;
    }

    TRI_IF_FAILURE("InsertDocumentNoHeaderExcept") {
      // test what happens if no header can be acquired
      THROW_ARANGO_EXCEPTION(TRI_ERROR_DEBUG);
    }

    // create a new header
    TRI_doc_mptr_t* header = operation.header = document->_headersPtr->request(marker->size());  // PROTECTED by trx in trxCollection

    if (header == nullptr) {
      // out of memory. no harm done here. just return the error
      return TRI_ERROR_OUT_OF_MEMORY;
    }

    // update the header we got
    void* mem = operation.marker->mem();
    header->_rid  = rid;
    header->setDataPtr(mem);  // PROTECTED by trx in trxCollection
    header->setHash(hash);

    // insert into indexes
    res = InsertDocument(trxCollection, header, operation, mptr, forceSync);

    if (res != TRI_ERROR_NO_ERROR) {
      operation.revert();
    }
    else {
      TRI_ASSERT(mptr->getDataPtr() != nullptr);  // PROTECTED by trx in trxCollection

      if (forceSync) {
        markerTick = operation.tick;
      }
    }
  }

  if (markerTick > 0) {
    // need to wait for tick, outside the lock
    triagens::wal::LogfileManager::instance()->slots()->waitForTick(markerTick);
  }

  return res;
}

////////////////////////////////////////////////////////////////////////////////
/// @brief updates a document in the collection from shaped json
////////////////////////////////////////////////////////////////////////////////

int TRI_UpdateShapedJsonDocumentCollection (TRI_transaction_collection_t* trxCollection,
                                            TRI_voc_key_t key,
                                            TRI_voc_rid_t rid,
                                            triagens::wal::Marker* marker,
                                            TRI_doc_mptr_copy_t* mptr,
                                            TRI_shaped_json_t const* shaped,
                                            TRI_doc_update_policy_t const* policy,
                                            bool lock,
                                            bool forceSync) {
  bool const freeMarker = (marker == nullptr);

  rid = GetRevisionId(rid);

  TRI_ASSERT(key != nullptr);

  // initialise the result
  TRI_ASSERT(mptr != nullptr);
  mptr->setDataPtr(nullptr);  // PROTECTED by trx in trxCollection

  TRI_document_collection_t* document = trxCollection->_collection->_collection;
  //TRI_ASSERT_EXPENSIVE(lock || TRI_IsLockedCollectionTransaction(trxCollection, TRI_TRANSACTION_WRITE, 0));

  int res = TRI_ERROR_NO_ERROR;
  TRI_voc_tick_t markerTick = 0;
  {
    TRI_IF_FAILURE("UpdateDocumentNoLock") {
      return TRI_ERROR_DEBUG;
    }

    triagens::arango::CollectionWriteLocker collectionLocker(document, lock);

    // get the header pointer of the previous revision
    TRI_doc_mptr_t* oldHeader;
    res = LookupDocument(document, key, policy, oldHeader);

    if (res != TRI_ERROR_NO_ERROR) {
      return res;
    }

    TRI_IF_FAILURE("UpdateDocumentNoMarker") {
      // test what happens when no marker can be created
      return TRI_ERROR_DEBUG;
    }

    TRI_IF_FAILURE("UpdateDocumentNoMarkerExcept") {
      // test what happens when no marker can be created
      THROW_ARANGO_EXCEPTION(TRI_ERROR_DEBUG);
    }

    if (marker == nullptr) {
      TRI_IF_FAILURE("UpdateDocumentNoLegend") {
        // test what happens when no legend can be created
        return TRI_ERROR_DEBUG;
      }

      TRI_IF_FAILURE("UpdateDocumentNoLegendExcept") {
        // test what happens when no legend can be created
        THROW_ARANGO_EXCEPTION(TRI_ERROR_DEBUG);
      }

      TRI_df_marker_t const* original = static_cast<TRI_df_marker_t const*>(oldHeader->getDataPtr());  // PROTECTED by trx in trxCollection

      res = CloneMarkerNoLegend(marker, original, document, rid, trxCollection, shaped);

      if (res != TRI_ERROR_NO_ERROR) {
        if (marker != nullptr) {
          // avoid memleak
          delete marker;
        }
        return res;
      }
    }

    TRI_ASSERT(marker != nullptr);

    triagens::wal::DocumentOperation operation(marker, freeMarker, trxCollection, TRI_VOC_DOCUMENT_OPERATION_UPDATE, rid);
    operation.header = oldHeader;
    operation.init();

    res = UpdateDocument(trxCollection, oldHeader, operation, mptr, forceSync);
    
    if (res != TRI_ERROR_NO_ERROR) {
      operation.revert();
    }
    else if (forceSync) {
      markerTick = operation.tick;
    }
  }

  if (res == TRI_ERROR_NO_ERROR) {
    TRI_ASSERT(mptr->getDataPtr() != nullptr);  // PROTECTED by trx in trxCollection
    TRI_ASSERT(mptr->_rid > 0);
  }

  if (markerTick > 0) {
    // need to wait for tick, outside the lock
    triagens::wal::LogfileManager::instance()->slots()->waitForTick(markerTick);
  }

  return res;
}

// -----------------------------------------------------------------------------
// --SECTION--                                                       END-OF-FILE
// -----------------------------------------------------------------------------

// Local Variables:
// mode: outline-minor
// outline-regexp: "/// @brief\\|/// {@inheritDoc}\\|/// @page\\|// --SECTION--\\|/// @\\}"
// End:<|MERGE_RESOLUTION|>--- conflicted
+++ resolved
@@ -3081,19 +3081,12 @@
   }
  
   // distribute the work to index threads plus this thread
-<<<<<<< HEAD
   size_t const n = document->_allIndexes.size();
   
-  for (size_t i = 1;  i < n;  ++i) {
-    TRI_index_t* idx = document->_allIndexes[i];
-=======
-  size_t const n = document->_allIndexes._length;
->>>>>>> 90997f4d
-
   TRI_ASSERT(n >= 1);
-    
+  
   std::atomic<int> result(TRI_ERROR_NO_ERROR);
- 
+
   { 
     triagens::basics::Barrier barrier(n - 1);
 
@@ -3111,7 +3104,7 @@
 
     // now actually fill the secondary indexes
     for (size_t i = 1;  i < n;  ++i) {
-      TRI_index_t* idx = static_cast<TRI_index_t*>(document->_allIndexes._buffer[i]);
+      TRI_index_t* idx = document->_allIndexes[i];
 
       // index threads must come first, otherwise this thread will block the loop and
       // prevent distribution to threads
