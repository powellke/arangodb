--- conflicted
+++ resolved
@@ -1447,19 +1447,11 @@
     else if (left._distance > right._distance) {
       return 1;
     }
-<<<<<<< HEAD
 
     return 0;
   };
   std::sort(tmp, gnd, compareSort);
 
-=======
-
-    return 0;
-  };
-  std::sort(tmp, gnd, compareSort);
-
->>>>>>> 30384bf4
   barrier = TRI_CreateBarrierElement(&(collection->_collection)->_barrierList);
 
   if (barrier == 0) {
