--- conflicted
+++ resolved
@@ -122,21 +122,6 @@
     return listenSocket;
   }
 
-<<<<<<< HEAD
-  // reuse address
-  int opt = 1;
-
-  if (TRI_setsockopt(listenSocket, SOL_SOCKET, SO_REUSEADDR, reinterpret_cast<char*> (&opt), sizeof (opt)) == -1) {
-    LOG_ERROR("setsockopt() failed with %d (%s)", errno, strerror(errno));
-
-    TRI_CLOSE_SOCKET(listenSocket);
-    TRI_invalidatesocket(&listenSocket);
-    return listenSocket;
-  }
-  LOG_TRACE("reuse address flag set");
-
-=======
->>>>>>> 0d44c338
   struct sockaddr_un address;
 
   memset(&address, 0, sizeof(address));
