/*
** pool.c - memory pool
**
** See Copyright Notice in mruby.h
*/

#include "mruby.h"
#include <stddef.h>
#include <string.h>

<<<<<<< HEAD
=======
/* configuration section */
/* allocated memory address should be multiple of POOL_ALIGNMENT */
/* or undef it if alignment does not matter */
#ifndef POOL_ALIGNMENT
#define POOL_ALIGNMENT 4
#endif
/* page size of memory pool */
#ifndef POOL_PAGE_SIZE
#define POOL_PAGE_SIZE 16000
#endif
/* end of configuration section */

>>>>>>> b36fa7c5
struct mrb_pool_page {
  struct mrb_pool_page *next;
  size_t offset;
  size_t len;
  void *last;
  char page[1];
};

struct mrb_pool {
  mrb_state *mrb;
  struct mrb_pool_page *pages;
};

#undef TEST_POOL
#ifdef TEST_POOL

#define mrb_malloc(m,s) malloc(s)
#define mrb_free(m,p) free(p)
#endif

#define POOL_PAGE_SIZE 16000

#ifdef ALLOC_ALIGN
#  define ALIGN_PADDING(x) ((x % ALLOC_ALIGN) ? ALLOC_ALIGN - (x % ALLOC_ALIGN) : 0)
#else
#  define ALIGN_PADDING(x) (0)
#endif

mrb_pool*
mrb_pool_open(mrb_state *mrb)
{
  mrb_pool *pool = (mrb_pool *)mrb_malloc(mrb, sizeof(mrb_pool));

  if (pool) {
    pool->mrb = mrb;
    pool->pages = 0;
  }

  return pool;
}

void
mrb_pool_close(mrb_pool *pool)
{
  struct mrb_pool_page *page, *tmp;

  if (!pool) return;
  page = pool->pages;
  while (page) {
    tmp = page;
    page = page->next;
    mrb_free(pool->mrb, tmp);
  }
  mrb_free(pool->mrb, pool);
}

static struct mrb_pool_page*
page_alloc(mrb_pool *pool, size_t len)
{
  struct mrb_pool_page *page;

  if (len < POOL_PAGE_SIZE)
    len = POOL_PAGE_SIZE;
  page = (struct mrb_pool_page *)mrb_malloc(pool->mrb, sizeof(struct mrb_pool_page)+len-1);
  if (page) {
    page->offset = 0;
    page->len = len;
  }

  return page;
}

void*
mrb_pool_alloc(mrb_pool *pool, size_t len)
{
  struct mrb_pool_page *page;
  size_t n;

  if (!pool) return 0;
  len += ALIGN_PADDING(len);
  page = pool->pages;
  while (page) {
    if (page->offset + len <= page->len) {
      n = page->offset;
      page->offset += len;
      page->last = (char*)page->page+n;
      return page->last;
    }
    page = page->next;
  }
  page = page_alloc(pool, len);
  if (!page) return 0;
  page->offset = len;
  page->next = pool->pages;
  pool->pages = page;

  page->last = (void*)page->page;
  return page->last;
}

int
mrb_pool_can_realloc(mrb_pool *pool, void *p, size_t len)
{
  struct mrb_pool_page *page;

  if (!pool) return FALSE;
  len += ALIGN_PADDING(len);
  page = pool->pages;
  while (page) {
    if (page->last == p) {
      size_t beg;

      beg = (char*)p - page->page;
      if (beg + len > page->len) return FALSE;
      return TRUE;
    }
    page = page->next;
  }
  return FALSE;
}

void*
mrb_pool_realloc(mrb_pool *pool, void *p, size_t oldlen, size_t newlen)
{
  struct mrb_pool_page *page;
  void *np;

  if (!pool) return 0;
  oldlen += ALIGN_PADDING(oldlen);
  newlen += ALIGN_PADDING(newlen);
  page = pool->pages;
  while (page) {
    if (page->last == p) {
      size_t beg;

      beg = (char*)p - page->page;
      if (beg + oldlen != page->offset) break;
      if (beg + newlen > page->len) {
        page->offset = beg;
        break;
      }
      page->offset = beg + newlen;
      return p;
    }
    page = page->next;
  }
  np = mrb_pool_alloc(pool, newlen);
  memcpy(np, p, oldlen);
  return np;
}

#ifdef TEST_POOL
int
main()
{
  int i, len = 250;
  mrb_pool *pool;
  void *p;

  pool = mrb_pool_open(0);
  p = mrb_pool_alloc(pool, len);
  for (i=1; i<20; i++) {
    printf("%p (len=%d) %d\n", p, len, mrb_pool_can_realloc(pool, p, len*2));
    p = mrb_pool_realloc(pool, p, len, len*2);
    len *= 2;
  }
  mrb_pool_close(pool);
  return 0;
}
#endif<|MERGE_RESOLUTION|>--- conflicted
+++ resolved
@@ -8,8 +8,6 @@
 #include <stddef.h>
 #include <string.h>
 
-<<<<<<< HEAD
-=======
 /* configuration section */
 /* allocated memory address should be multiple of POOL_ALIGNMENT */
 /* or undef it if alignment does not matter */
@@ -22,7 +20,6 @@
 #endif
 /* end of configuration section */
 
->>>>>>> b36fa7c5
 struct mrb_pool_page {
   struct mrb_pool_page *next;
   size_t offset;
@@ -43,10 +40,8 @@
 #define mrb_free(m,p) free(p)
 #endif
 
-#define POOL_PAGE_SIZE 16000
-
-#ifdef ALLOC_ALIGN
-#  define ALIGN_PADDING(x) ((x % ALLOC_ALIGN) ? ALLOC_ALIGN - (x % ALLOC_ALIGN) : 0)
+#ifdef POOL_ALIGNMENT
+#  define ALIGN_PADDING(x) ((-x) & (POOL_ALIGNMENT - 1))
 #else
 #  define ALIGN_PADDING(x) (0)
 #endif
