/*
** mruby/variable.h - mruby variables
**
** See Copyright Notice in mruby.h
*/

#ifndef MRUBY_VARIABLE_H
#define MRUBY_VARIABLE_H

#if defined(__cplusplus)
extern "C" {
#endif

typedef struct global_variable {
    int   counter;
    mrb_value *data;
    mrb_value (*getter)(void);
    void  (*setter)(void);
    //void  (*marker)();
    //int block_trace;
    //struct trace_var *trace;
} global_variable;
struct global_entry {
    global_variable *var;
    mrb_sym id;
};

mrb_value mrb_vm_special_get(mrb_state*, mrb_sym);
void mrb_vm_special_set(mrb_state*, mrb_sym, mrb_value);
mrb_value mrb_vm_iv_get(mrb_state*, mrb_sym);
void mrb_vm_iv_set(mrb_state*, mrb_sym, mrb_value);
mrb_value mrb_vm_cv_get(mrb_state*, mrb_sym);
void mrb_vm_cv_set(mrb_state*, mrb_sym, mrb_value);
mrb_value mrb_vm_const_get(mrb_state*, mrb_sym);
void mrb_vm_const_set(mrb_state*, mrb_sym, mrb_value);
mrb_value mrb_const_get(mrb_state*, mrb_value, mrb_sym);
void mrb_const_set(mrb_state*, mrb_value, mrb_sym, mrb_value);
int mrb_const_defined(mrb_state*, mrb_value, mrb_sym);

mrb_value mrb_obj_iv_get(mrb_state *mrb, struct RObject *obj, mrb_sym sym);
void mrb_obj_iv_set(mrb_state *mrb, struct RObject *obj, mrb_sym sym, mrb_value v);
int mrb_obj_iv_defined(mrb_state *mrb, struct RObject *obj, mrb_sym sym);
mrb_value mrb_iv_get(mrb_state *mrb, mrb_value obj, mrb_sym sym);
<<<<<<< HEAD
void mrb_iv_set(mrb_state *mrb, mrb_value obj, mrb_sym sym, mrb_value v); /* mrb_iv_set */
void mrb_copy_generic_ivar(mrb_value clone, mrb_value obj);
=======
void mrb_iv_set(mrb_state *mrb, mrb_value obj, mrb_sym sym, mrb_value v);
int mrb_iv_defined(mrb_state*, mrb_value, mrb_sym);
mrb_value mrb_iv_remove(mrb_state *mrb, mrb_value obj, mrb_sym sym);
void mrb_iv_copy(mrb_state *mrb, mrb_value dst, mrb_value src);
>>>>>>> b36fa7c5
int mrb_const_defined_at(mrb_state *mrb, struct RClass *klass, mrb_sym id);
mrb_value mrb_f_global_variables(mrb_state *mrb, mrb_value self);
mrb_value mrb_gv_get(mrb_state *mrb, mrb_sym sym);
void mrb_gv_set(mrb_state *mrb, mrb_sym sym, mrb_value val);
<<<<<<< HEAD
=======
mrb_value mrb_obj_instance_variables(mrb_state*, mrb_value);
mrb_value mrb_obj_iv_inspect(mrb_state*, struct RObject*);
mrb_sym mrb_class_sym(mrb_state *mrb, struct RClass *c, struct RClass *outer);

/* GC functions */
void mrb_gc_mark_gv(mrb_state*);
void mrb_gc_free_gv(mrb_state*);
void mrb_gc_mark_iv(mrb_state*, struct RObject*);
size_t mrb_gc_mark_iv_size(mrb_state*, struct RObject*);
void mrb_gc_free_iv(mrb_state*, struct RObject*);
>>>>>>> b36fa7c5

#if defined(__cplusplus)
}  /* extern "C" { */
#endif

#endif  /* MRUBY_VARIABLE_H */<|MERGE_RESOLUTION|>--- conflicted
+++ resolved
@@ -20,6 +20,7 @@
     //int block_trace;
     //struct trace_var *trace;
 } global_variable;
+
 struct global_entry {
     global_variable *var;
     mrb_sym id;
@@ -41,21 +42,14 @@
 void mrb_obj_iv_set(mrb_state *mrb, struct RObject *obj, mrb_sym sym, mrb_value v);
 int mrb_obj_iv_defined(mrb_state *mrb, struct RObject *obj, mrb_sym sym);
 mrb_value mrb_iv_get(mrb_state *mrb, mrb_value obj, mrb_sym sym);
-<<<<<<< HEAD
-void mrb_iv_set(mrb_state *mrb, mrb_value obj, mrb_sym sym, mrb_value v); /* mrb_iv_set */
-void mrb_copy_generic_ivar(mrb_value clone, mrb_value obj);
-=======
 void mrb_iv_set(mrb_state *mrb, mrb_value obj, mrb_sym sym, mrb_value v);
 int mrb_iv_defined(mrb_state*, mrb_value, mrb_sym);
 mrb_value mrb_iv_remove(mrb_state *mrb, mrb_value obj, mrb_sym sym);
 void mrb_iv_copy(mrb_state *mrb, mrb_value dst, mrb_value src);
->>>>>>> b36fa7c5
 int mrb_const_defined_at(mrb_state *mrb, struct RClass *klass, mrb_sym id);
 mrb_value mrb_f_global_variables(mrb_state *mrb, mrb_value self);
 mrb_value mrb_gv_get(mrb_state *mrb, mrb_sym sym);
 void mrb_gv_set(mrb_state *mrb, mrb_sym sym, mrb_value val);
-<<<<<<< HEAD
-=======
 mrb_value mrb_obj_instance_variables(mrb_state*, mrb_value);
 mrb_value mrb_obj_iv_inspect(mrb_state*, struct RObject*);
 mrb_sym mrb_class_sym(mrb_state *mrb, struct RClass *c, struct RClass *outer);
@@ -66,7 +60,6 @@
 void mrb_gc_mark_iv(mrb_state*, struct RObject*);
 size_t mrb_gc_mark_iv_size(mrb_state*, struct RObject*);
 void mrb_gc_free_iv(mrb_state*, struct RObject*);
->>>>>>> b36fa7c5
 
 #if defined(__cplusplus)
 }  /* extern "C" { */
