v1.2.alpha (XXXX-XX-XX)
-----------------------

* issue #338: arangosh cursor positioning problems

* issue #326: use limit optimisation with filters

* issue #325: use index to avoid sorting

* issue #324: add limit optimisation to AQL

* removed arango-password script and added Javascript functionality to add/delete
  users instead. The functionality is contained in module `users` and can be invoked
  as follows from arangosh and arangod:
  * require("users").save("name", "passwd");
  * require("users").replace("name", "newPasswd");
  * require("users").remove("name");
  * require("users").reload();
  These functions are intentionally not offered via the web interface.
  This also addresses issue #313

* changed print output in arangosh and the web interface for JSON objects.
  Previously, printing a JSON object in arangosh resulted in the attribute values
  being printed as proper JSON, but attribute names were printed unquoted and
  unescaped. This was fine for the purpose of arangosh, but lead to invalid
  JSON being produced. Now, arangosh will produce valid JSON that can be used
  to send it back to ArangoDB or use it with arangoimp etc.

* fixed issue #300: allow importing documents via the REST /_api/import API 
  from a JSON list, too.
  So far, the API only supported importing from a format that had one JSON object
  on each line. This is sometimes inconvenient, e.g. when the result of an AQL
  query or any other list is to be imported. This list is a JSON list and does not
  necessary have a document per line if pretty-printed.
  arangoimp now supports the JSON list format, too. However, the format requires
  arangoimp and the server to read the entire dataset at once. If the dataset is
  too big (bigger than --max-upload-size) then the import will be rejected. Even if
  increased, the entire list must fit in memory on both the client and the server,
  and this may be more resource-intensive than importing individual lines in chunks.

* removed unused parameter --reuse-ids for arangoimp. This parameter did not have
  any effect in 1.2, was never publicly announced and did evil (TM) things.

* fixed issue #297 (partly): added whitespace between command line and
  command result in arangosh, added shell colors for better usability

* fixed issue #296: system collections not usable from AQL

* fixed issue #295: deadlock on shutdown

* fixed issue #293: AQL queries should exploit edges index

* fixed issue #292: use index when filtering on _key in AQL

* allow user-definable document keys
  users can now define their own document keys by using the _key attribute
  when creating new documents or edges. Once specified, the value of _key is
  immutable.
  The restrictions for user-defined key values are:
  * the key must be at most 254 bytes long
  * it must consist of the letters a-z (lower or upper case), the digits 0-9,
    the underscore (_) or dash (-) characters only
  * any other characters, especially multi-byte sequences, whitespace or
    punctuation characters cannot be used inside key values

  Specifiying a document key is optional when creating new documents. If no
  document key is specified, ArangoDB will create a document key itself.
  There are no guarantees about the format and pattern of auto-generated document
  keys other than the above restrictions.
  Clients should therefore treat auto-generated document keys as opaque values.
  Keys can be used to look up and reference documents, e.g.:
  * saving a document: `db.users.save({ "_key": "fred", ... })`
  * looking up a document: `db.users.document("fred")`
  * referencing other documents: `edges.relations.save("users/fred", "users/john", ...)`

  This change is downwards-compatible to ArangoDB 1.1 because in ArangoDB 1.1 
  users were not able to define their own keys. If the user does not supply a _key
  attribute when creating a document, ArangoDB 1.2 will still generate a key of
  its own as ArangoDB 1.1 did. However, all documents returned by ArangoDB 1.2 will 
  include a _key attribute and clients should be able to handle that (e.g. by
  ignoring it if not needed). Documents returned will still include the _id attribute
  as in ArangoDB 1.1.

* require collection names everywhere where a collection id was allowed in 
  ArangoDB 1.1 & 1.0
  This change requires clients to use a collection name in place of a collection id 
  at all places the client deals with collections.
  Examples:
  * creating edges: the _from and _to attributes must now contain collection names instead
    of collection ids: `edges.relations.save("test/my-key1", "test/my-key2", ...)`
  * retrieving edges: the returned _from and _to attributes now will contain collection
    names instead of ids, too: _from: `test/fred` instead of `1234/3455`
  * looking up documents: db.users.document("fred") or db._document("users/fred")
  
  Collection names must be used in REST API calls instead of collection ids, too.
  This change is thus not completely downwards-compatible to ArangoDB 1.1. ArangoDB 1.1
  required users to use collection ids in many places instead of collection names.
  This was unintuitive and caused overhead in cases when just the collection name was
  known on client-side but not its id. This overhead can now be avoided so clients can
  work with the collection names directly. There is no need to work with collection ids
  on the client side anymore. 
  This change will likely require adjustments to API calls issued by clients, and also
  requires a change in how clients handle the _id value of returned documents. Previously,
  the _id value of returned documents contained the collection id, a slash separator and
  the document number. Since 1.2, _id will contain the collection name, a slash separator
  and the document key. The same applies to the _from and _to attribute values of edges
  that are returned by ArangoDB.

  Also removed (now unnecessary) location header in responses of the collections REST API.
  The location header was previously returned because it was necessary for clients.
  When clients created a collection, they specified the collection name. The collection
  id was generated on the server, but the client needed to use the server-generated
  collection id for further API calls, e.g. when creating edges etc. Therefore, the
  full collection URL, also containing the collection id, was returned by the server in
  responses to the collection API, in the HTTP location header.
  Returning the location header has become unnecessary in ArangoDB 1.2 because users
  can access collections by name and do not need to care about collection ids.

* edges in edge collections can optionally be undirected
  Edges now have a `_bidirectional` attribute that determines whether the edge is to be
  treated as directed (unidirectional) or undirected (bidirectional). The attribute
  can be set when an edge is created. If ommitted, the default is to create unidirectional
  edges (i.e. `_bidirectional: false`).
  Unidirectional edges are handled as in previous versions of ArangoDB, that is they
  have a `_from` and `_to` attribute that indicate the source and target vertices
  of the edge. Additionally, they now return the `_bidirectional` attribute with a
  value of `false`.
  Bidirectional edges do not have unambigious sources and targets (the roles of the connected
  vertices are unclear), so they return the connected vertices in a `_vertices` list.
  This list contains the two vertices that the edge connects. It is up to the user to
  figure out these edges' roles. Additionally, bidirectional edges return the
  `_bidirectional` attribute with a value of `true`.


v1.1.2 (XXXX-XX-XX)
-------------------

<<<<<<< HEAD
* backported issue #300: Extend arangoImp to Allow importing resultset-like 
  (list of documents) formatted files

* fixed issue #332: arangoimp --use-ids parameter seems to have no impact
=======
* fixed issue #337: "WaitForSync" on new collection does not work on Win/X64
>>>>>>> 9bb15dcf

* fixed issue #336: Collections REST API docs

* fixed issue #335: mmap errors due to wrong memory address calculation 

* added option '--server.disable-authentication' for arangosh as well. No more passwd
  prompts if not needed

* fixed issue #330: session logging for arangosh

* fixed issue #329: Allow passing script file(s) as parameters for arangosh to run

* fixed issue #328: 1.1 compile warnings

* fixed issue #327: Javascript parse errors in front end


v1.1.1 (2012-12-18)
-------------------

* fixed issue #339: DELETE /_api/cursor/cursor-identifier return incollect errorNum

  The fix for this has led to a signature change of the function actions.resultNotFound().
  The meaning of parameter #3 for This function has changed from the error message string
  to the error code. The error message string is now parameter #4.
  Any client code that uses this function in custom actions must be adjusted.

* fixed issue #321: Problem upgrading arangodb 1.0.4 to 1.1.0 with Homebrew (OSX 10.8.2)

* fixed issue #230: add navigation and search for online documentation

* fixed issue #315: Strange result in PATH

* fixed issue #323: Wrong function returned in error message of AQL CHAR_LENGTH()

* fixed some log errors on startup / shutdown due to pid file handling and changing
  of directories


v1.1.0 (2012-12-05)
-------------------

* WARNING:
  arangod now performs a database version check at startup. It will look for a file
  named "VERSION" in its database directory. If the file is not present, arangod will
  perform an automatic upgrade of the database directory. This should be the normal
  case when upgrading from ArangoDB 1.0 to ArangoDB 1.1.

  If the VERSION file is present but is from an older version of ArangoDB, arangod 
  will refuse to start and ask the user to run a manual upgrade first. A manual upgrade
  can be performed by starting arangod with the option `--upgrade`. 

  This upgrade procedure shall ensure that users have full control over when they 
  perform any updates/upgrades of their data, and can plan backups accordingly. The
  procedure also guarantees that the server is not run without any required system
  collections or with in incompatible data state.

* added AQL function DOCUMENT() to retrieve a document by its _id value

* fixed issue #311: fixed segfault on unload 

* fixed issue #309: renamed stub "import" button from web interface

* fixed issue #307: added WaitForSync column in collections list in in web interface 

* fixed issue #306: naming in web interface 

* fixed issue #304: do not clear AQL query text input when switching tabs in
  web interface

* fixed issue #303: added documentation about usage of var keyword in web interface

* fixed issue #301: PATCH does not work in web interface

# fixed issue #269: fix make distclean & clean

* fixed issue #296: system collections not usable from AQL

* fixed issue #295: deadlock on shutdown

* added collection type label to web interface

* fixed issue #290: the web interface now disallows creating non-edges in edge collections
  when creating collections via the web interface, the collection type must also be
  specified (default is document collection)

* fixed issue #289: tab-completion does not insert any spaces

* fixed issue #282: fix escaping in web interface

* made AQL function NOT_NULL take any number of arguments. Will now return its
  first argument that is not null, or null if all arguments are null. This is downwards
  compatible.

* changed misleading AQL function name NOT_LIST() to FIRST_LIST() and slightly changed
  the behavior. The function will now return its first argument that is a list, or null 
  if none of the arguments are lists.
  This is mostly downwards-compatible. The only change to the previous implementation in
  1.1-beta will happen if two arguments were passed and the 1st and 2nd arguments were 
  both no lists. In previous 1.1, the 2nd argument was returned as is, but now null 
  will be returned.

* add AQL function FIRST_DOCUMENT(), with same behavior as FIRST_LIST(), but working
  with documents instead of lists.

* added UPGRADING help text

* fixed issue #284: fixed Javascript errors when adding edges/vertices without own
  attributes

* fixed issue #283: AQL LENGTH() now works on documents, too

* fixed issue #281: documentation for skip lists shows wrong example

* fixed AQL optimiser bug, related to OR-combined conditions that filtered on the
  same attribute but with different conditions

* fixed issue #277: allow usage of collection names when creating edges
  the fix of this issue also implies validation of collection names / ids passed to
  the REST edge create method. edges with invalid collection ids or names in the
  "from" or "to" values will be rejected and not saved


v1.1.beta2 (2012-11-13)
-----------------------

* fixed arangoirb compilation

* fixed doxygen


v1.1.beta1 (2012-10-24)
-----------------------

* fixed AQL optimiser bug

* WARNING:
  - the user has changed from "arango" to "arangodb", the start script has changed from
    "arangod" to "arangodb", the database directory has changed from "/var/arangodb" to
    "/var/lib/arangodb" to be compliant with various Linux policies

  - In 1.1, we have introduced types for collections: regular documents go into document
    collections, and edges go into edge collections. The prefixing (db.xxx vs. edges.xxx) 
    works slightly different in 1.1: edges.xxx can still be used to access collections, 
    however, it will not determine the type of existing collections anymore. To create an 
    edge collection 1.1, you can use db._createEdgeCollection() or edges._create(). 
    And there's of course also db._createDocumentCollection(). 
    db._create() is also still there and will create a document collection by default, 
    whereas edges._create() will create an edge collection.

  - the admin web interface that was previously available via the simple URL suffix / 
    is now available via a dedicated URL suffix only: /_admin/html
    The reason for this is that routing and URLs are now subject to changes by the end user,
    and only URLs parts prefixed with underscores (e.g. /_admin or /_api) are reserved
    for ArangoDB's internal usage.

* the server now handles requests with invalid Content-Length header values as follows:
  - if Content-Length is negative, the server will respond instantly with HTTP 411
    (length required)

  - if Content-Length is positive but shorter than the supplied body, the server will
    respond with HTTP 400 (bad request)

  - if Content-Length is positive but longer than the supplied body, the server will
    wait for the client to send the missing bytes. The server allows 90 seconds for this
    and will close the connection if the client does not send the remaining data

  - if Content-Length is bigger than the maximum allowed size (512 MB), the server will 
    fail with HTTP 413 (request entitiy too large).

  - if the length of the HTTP headers is greated than the maximum allowed size (1 MB),
    the server will fail with HTTP 431 (request header fields too large)

* issue #265: allow optional base64 encoding/decoding of action response data

* issue #252: create _modules collection using arango-upgrade (note: arango-upgrade was
  finally replaced by the `--upgrade` option for arangod)

* issue #251: allow passing arbitrary options to V8 engine using new command line option:
  --javascript.v8-options. Using this option, the Harmony features or other settings in
  v8 can be enabled if the end user requires them

* issue #248: allow AQL optimiser to pull out completely uncorrelated subqueries to the
  top level, resulting in less repeated evaluation of the subquery

* upgraded to Doxygen 1.8.0

* issue #247: added AQL function MERGE_RECURSIVE

* issue #246: added clear() function in arangosh

* issue #245: Documentation: Central place for naming rules/limits inside ArangoDB

* reduced size of hash index elements by 50 %, allowing more index elements to fit in 
  memory

* issue #235: GUI Shell throws Error:ReferenceError: db is not defined

* issue #229: methods marked as "under construction" 

* issue #228: remove unfinished APIs (/_admin/config/*) 

* having the OpenSSL library installed is now a prerequisite to compiling ArangoDB
  Also removed the --enable-ssl configure option because ssl is always required.

* added AQL functions TO_LIST, NOT_LIST

* issue #224: add optional Content-Id for batch requests

* issue #221: more documentation on AQL explain functionality. Also added
  ArangoStatement.explain() client method

* added db._createStatement() method on server as well (was previously available
  on the client only)

* issue #219: continue in case of "document not found" error in PATHS() function

* issue #213: make waitForSync overridable on specifc actions

* changed AQL optimiser to use indexes in more cases. Previously, indexes might
  not have been used when in a reference expression the inner collection was 
  specified last. Example: FOR u1 IN users FOR u2 IN users FILTER u1._id == u2._id
  Previously, this only checked whether an index could be used for u2._id (not
  possible). It was not checked whether an index on u1._id could be used (possible).
  Now, for expressions that have references/attribute names on both sides of the
  above as above, indexes are checked for both sides.
  
* issue #204: extend the CSV import by TSV and by user configurable 
  seperator character(s)

* issue #180: added support for batch operations

* added startup option --server.backlog-size
  this allows setting the value of the backlog for the listen() system call.
  the default value is 10, the maximum value is platform-dependent

* introduced new configure option "--enable-maintainer-mode" for
  ArangoDB maintainers. this option replaces the previous compile switches
  --with-boost-test, --enable-bison, --enable-flex and --enable-errors-dependency
  the individual configure options have been removed. --enable-maintainer-mode
  turns them all on.

* removed potentially unused configure option --enable-memfail

* fixed issue #197: HTML web interface calls /_admin/user-manager/session

* fixed issue #195: VERSION file in database directory

* fixed issue #193: REST API HEAD request returns a message body on 404

* fixed issue #188: intermittent issues with 1.0.0
  (server-side cursors not cleaned up in all cases, pthreads deadlock issue)

* issue #189: key store should use ISO datetime format bug 

* issue #187: run arango-upgrade on server start (note: arango-upgrade was finally
  replaced by the `--upgrade` option for arangod)n

* fixed issue #183: strange unittest error

* fixed issue #182: manual pages

* fixed issue #181: use getaddrinfo

* moved default database directory to "/var/lib/arangodb" in accordance with 
  http://www.pathname.com/fhs/pub/fhs-2.3.html

* fixed issue #179: strange text in import manual

* fixed issue #178: test for aragoimp is missing

* fixed issue #177: a misleading error message was returned if unknown variables
  were used in certain positions in an AQL query.

* fixed issue #176: explain how to use AQL from the arangosh

* issue #175: re-added hidden (and deprecated) option --server.http-port. This 
  option is only there to be downwards-compatible to Arango 1.0.

* fixed issue #174: missing Documentation for `within`

* fixed issue #170: add db.<coll_name>.all().toArray() to arangosh help screen

* fixed issue #169: missing argument in Simple Queries

* added program arango-upgrade. This program must be run after installing ArangoDB
  and after upgrading from a previous version of ArangoDB. The arango-upgrade script
  will ensure all system collections are created and present in the correct state.
  It will also perform any necessary data updates.
  Note: arango-upgrade was finally replaced by the `--upgrade` option for arangod.

* issue #153: edge collection should be a flag for a collection
  collections now have a type so that the distinction between document and edge 
  collections can now be done at runtime using a collection's type value.
  A collection's type can be queried in Javascript using the <collection>.type() method. 
  
  When new collections are created using db._create(), they will be document 
  collections by default. When edge._create() is called, an edge collection will be created.
  To explicitly create a collection of a specific/different type, use the methods 
  _createDocumentCollection() or _createEdgeCollection(), which are available for
  both the db and the edges object.
  The Javascript objects ArangoEdges and ArangoEdgesCollection have been removed
  completely.
  All internal and test code has been adjusted for this, and client code
  that uses edges.* should also still work because edges is still there and creates
  edge collections when _create() is called.
  
  INCOMPATIBLE CHANGE: Client code might still need to be changed in the following aspect:
  Previously, collections did not have a type so documents and edges could be inserted
  in the same collection. This is now disallowed. Edges can only be inserted into
  edge collections now. As there were no collection types in 1.0, ArangoDB will perform
  an automatic upgrade when migrating from 1.0 to 1.1.
  The automatic upgrade will check every collection and determine its type as follows:
  - if among the first 50 documents in the collection there are documents with
    attributes "_from" and "_to", the collection is typed as an edge collection
  - if among the first 50 documents in the collection there are no documents with
    attributes "_from" and "_to", the collection is made as a document collection

* issue #150: call V8 garbage collection on server periodically

* issue #110: added support for partial updates

  The REST API for documents now offers an HTTP PATCH method to partially update
  documents. Overwriting/replacing documents is still available via the HTTP PUT method
  as before. The Javascript API in the shell also offers a new update() method in extension to
  the previously existing replace() method.


v1.0.4 (2012-11-12)
-------------------

* issue #275: strange error message in arangosh 1.0.3 at startup


v1.0.3 (2012-11-08)
-------------------

* fixed AQL optimiser bug

* issue #273: fixed segfault in arangosh on HTTP 40x 

* issue #265: allow optional base64 encoding/decoding of action response data

* issue #252: _modules collection not created automatically


v1.0.2 (2012-10-22)
-------------------

* repository CentOS-X.Y moved to CentOS-X, same for Debian

* bugfix for rollback from edges

* bugfix for hash indexes

* bugfix for StringBuffer::erase_front

* added autoload for modules

* added AQL function TO_LIST


v1.0.1 (2012-09-30)
-------------------

* draft for issue #165: front-end application howto

* updated mruby to cf8fdea4a6598aa470e698e8cbc9b9b492319d

* fix for issue #190: install doesn't create log directory

* fix for issue #194: potential race condition between creating and dropping collections

* fix for issue #193: REST API HEAD request returns a message body on 404

* fix for issue #188: intermittent issues with 1.0.0 

* fix for issue #163: server cannot create collection because of abandoned files
  
* fix for issue #150: call V8 garbage collection on server periodically 


v1.0.0 (2012-08-17)
-------------------

* fix for issue #157: check for readline and ncurses headers, not only libraries


v1.0.beta4 (2012-08-15)
-----------------------

* fix for issue #152: fix memleak for barriers


v1.0.beta3 (2012-08-10)
-----------------------

* fix for issue #151: Memleak, collection data not removed

* fix for issue #149: Inconsistent port for admin interface

* fix for issue #163: server cannot create collection because of abandoned files

* fix for issue #157: check for readline and ncurses headers, not only libraries

* fix for issue #108: db.<collection>.truncate() inefficient

* fix for issue #109: added startup note about cached collection names and how to
  refresh them

* fix for issue #156: fixed memleaks in /_api/import

* fix for issue #59: added tests for /_api/import

* modified return value for calls to /_api/import: now, the attribute "empty" is 
  returned as well, stating the number of empty lines in the input. Also changed the
  return value of the error code attribute ("errorNum") from 1100 ("corrupted datafile")
  to 400 ("bad request") in case invalid/unexpected JSON data was sent to the server. 
  This error code is more appropriate as no datafile is broken but just input data is
  incorrect.

* fix for issue #152: Memleak for barriers

* fix for issue #151: Memleak, collection data not removed

* value of --database.maximal-journal-size parameter is now validated on startup. If
  value is smaller than the minimum value (currently 1048576), an error is thrown and
  the server will not start. Before this change, the global value of maximal journal 
  size was not validated at server start, but only on collection level

* increased sleep value in statistics creation loop from 10 to 500 microseconds. This
  reduces accuracy of statistics values somewhere after the decimal points but saves
  CPU time.

* avoid additional sync() calls when writing partial shape data (attribute name data) 
  to disk. sync() will still be called when the shape marker (will be written after
  the attributes) is written to disk 

* issue #147: added flag --database.force-sync-shapes to force synching of shape data
  to disk. The default value is true so it is the same behavior as in version 1.0.
  if set to false, shape data is synched to disk if waitForSync for the collection is
  set to true, otherwise, shape data is not synched.
  
* fix for issue #145: strange issue on Travis: added epsilon for numeric comparion in
  geo index

* fix for issue #136: adjusted message during indexing

* issue #131: added timeout for HTTP keep-alive connections. The default value is 300 
  seconds. There is a startup parameter server.keep-alive-timeout to configure the value. 
  Setting it to 0 will disable keep-alive entirely on the server.

* fix for issue #137: AQL optimizer should use indexes for ref accesses with 
  2 named attributes


v1.0.beta2 (2012-08-03)
-----------------------

* fix for issue #134: improvements for centos RPM

* fixed problem with disable-admin-interface in config file


v1.0.beta1 (2012-07-29)
-----------------------

* fixed issue #118: We need a collection "debugger"

* fixed issue #126: Access-Shaper must be cached

* INCOMPATIBLE CHANGE: renamed parameters "connect-timeout" and "request-timeout" 
  for arangosh and arangoimp to "--server.connect-timeout" and "--server.request-timeout"

* INCOMPATIBLE CHANGE: authorization is now required on the server side
  Clients sending requests without HTTP autorization will be rejected with HTTP 401
  To allow backwards compatibility, the server can be started with the option
  "--server.disable-authentication"

* added options "--server.username" and "--server.password" for arangosh and arangoimp
  These parameters must be used to specify the user and password to be used when
  connecting to the server. If no password is given on the command line, arangosh/
  arangoimp will interactively prompt for a password.
  If no user name is specified on the command line, the default user "root" will be
  used.

* added startup option "--server.ssl-cipher-list" to determine which ciphers to
  use in SSL context. also added SSL_OP_CIPHER_SERVER_PREFERENCE to SSL default 
  options so ciphers are tried in server and not in client order

* changed default SSL protocol to TLSv1 instead of SSLv2

* changed log-level of SSL-related messages

* added SSL connections if server is compiled with OpenSSL support. Use --help-ssl

* INCOMPATIBLE CHANGE: removed startup option "--server.admin-port". 
  The new endpoints feature (see --server.endpoint) allows opening multiple endpoints 
  anyway, and the distinction between admin and "other" endpoints can be emulated 
  later using privileges

* INCOMPATIBLE CHANGE: removed startup options "--port", "--server.port", and 
  "--server.http-port" for arangod. 
  These options have been replaced by the new "--server.endpoint" parameter
  
* INCOMPATIBLE CHANGE: removed startup option "--server" for arangosh and arangoimp.
  These options have been replaced by the new "--server.endpoint" parameter

* Added "--server.endpoint" option to arangod, arangosh, and arangoimp.
  For arangod, this option allows specifying the bind endpoints for the server
  The server can be bound to one or multiple endpoints at once. For arangosh
  and arangoimp, the option specifies the server endpoint to connect to.
  The following endpoint syntax is currently supported:
  - tcp://host:port or http@tcp://host:port (HTTP over IPv4)
  - tcp://[host]:port or http@tcp://[host]:port (HTTP over IPv6)
  - ssl://host:port or http@tcp://host:port (HTTP over SSL-encrypted IPv4)
  - ssl://[host]:port or http@tcp://[host]:port (HTTP over SSL-encrypted IPv6)
  - unix://path/to/socket or http@unix:///path/to/socket (HTTP over UNIX socket)

  If no port is specified, the default port of 8529 will be used.

* INCOMPATIBLE CHANGE: removed startup options "--server.require-keep-alive" and 
  "--server.secure-require-keep-alive". 
  The server will now behave as follows which should be more conforming to the 
  HTTP standard:
  * if a client sends a "Connection: close" header, the server will close the
    connection
  * if a client sends a "Connection: keep-alive" header, the server will not
    close the connection
  * if a client does not send any "Connection" header, the server will assume
    "keep-alive" if the request was an HTTP/1.1 request, and "close" if the
    request was an HTTP/1.0 request

* (minimal) internal optimisations for HTTP request parsing and response header 
  handling

* fixed Unicode unescaping bugs for \f and surrogate pairs in BasicsC/strings.c

* changed implementation of TRI_BlockCrc32 algorithm to use 8 bytes at a time

* fixed issue #122: arangod doesn't start if <log.file> cannot be created

* fixed issue #121: wrong collection size reported

* fixed issue #98: Unable to change journalSize

* fixed issue #88: fds not closed

* fixed escaping of document data in HTML admin front end

* added HTTP basic authentication, this is always turned on

* added server startup option --server.disable-admin-interface to turn off the
  HTML admin interface

* honor server startup option --database.maximal-journal-size when creating new
  collections without specific journalsize setting. Previously, these
  collections were always created with journal file sizes of 32 MB and the
  --database.maximal-journal-size setting was ignored

* added server startup option --database.wait-for-sync to control the default
  behavior

* renamed "--unit-tests" to "--javascript.unit-tests"


v1.0.alpha3 (2012-06-30)
------------------------

* fixed issue #116: createCollection=create option doesn't work

* fixed issue #115: Compilation issue under OSX 10.7 Lion & 10.8 Mountain Lion
  (homebrew)

* fixed issue #114: image not found

* fixed issue #111: crash during "make unittests"

* fixed issue #104: client.js -> ARANGO_QUIET is not defined


v1.0.alpha2 (2012-06-24)
------------------------

* fixed issue #112: do not accept document with duplicate attribute names

* fixed issue #103: Should we cleanup the directory structure

* fixed issue #100: "count" attribute exists in cursor response with "count:
  false"

* fixed issue #84 explain command 

* added new MRuby version (2012-06-02)

* added --log.filter

* cleanup of command line options:
** --startup.directory => --javascript.startup-directory
** --quite => --quiet
** --gc.interval => --javascript.gc-interval
** --startup.modules-path => --javascript.modules-path
** --action.system-directory => --javascript.action-directory
** --javascript.action-threads => removed (is now the same pool as --server.threads)

* various bug-fixes

* support for import

* added option SKIP_RANGES=1 for make unittests

* fixed several range-related assertion failures in the AQL query optimiser

* fixed AQL query optimisations for some edge cases (e.g. nested subqueries with
  invalid constant filter expressions)


v1.0.alpha1 (2012-05-28)
------------------------

Alpha Release of ArangoDB 1.0<|MERGE_RESOLUTION|>--- conflicted
+++ resolved
@@ -135,14 +135,12 @@
 v1.1.2 (XXXX-XX-XX)
 -------------------
 
-<<<<<<< HEAD
 * backported issue #300: Extend arangoImp to Allow importing resultset-like 
   (list of documents) formatted files
 
 * fixed issue #332: arangoimp --use-ids parameter seems to have no impact
-=======
+
 * fixed issue #337: "WaitForSync" on new collection does not work on Win/X64
->>>>>>> 9bb15dcf
 
 * fixed issue #336: Collections REST API docs
 
